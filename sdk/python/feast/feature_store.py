--- conflicted
+++ resolved
@@ -20,6 +20,7 @@
 from functools import lru_cache
 from pathlib import Path
 from typing import (
+    TYPE_CHECKING,
     Any,
     Callable,
     Dict,
@@ -102,7 +103,8 @@
 
 warnings.simplefilter("once", DeprecationWarning)
 
-<<<<<<< HEAD
+if TYPE_CHECKING:
+    from feast.embedded_go.online_features_service import EmbeddedOnlineFeatureServer
 
 # decorator needed to use lru_cache with list arguments in `FeatureStore._get_feature_views_to_use()`
 def featuresListToTuple(function):
@@ -112,8 +114,6 @@
         return result
     return wrapper
 
-=======
->>>>>>> e0658831
 
 class FeatureStore:
     """
@@ -172,7 +172,6 @@
             )
         self._provider = get_provider(self.config)
 
-<<<<<<< HEAD
         # RB: ordering matters here because `apply_total` assumes a constructed `FeatureStore` instance
         registry_config = self.config.get_registry_config()
         if registry_config.registry_type == "sql":
@@ -184,26 +183,11 @@
             if not is_feast_apply:
                 from feast.repo_operations import apply_total
                 apply_total(repo_config=self.config, repo_path=self.repo_path, skip_source_validation=False, store=self)
-=======
-        registry_config = self.config.registry
-        if registry_config.registry_type == "sql":
-            self._registry = SqlRegistry(registry_config, self.config.project, None)
-        elif registry_config.registry_type == "snowflake.registry":
-            from feast.infra.registry.snowflake import SnowflakeRegistry
-
-            self._registry = SnowflakeRegistry(
-                registry_config, self.config.project, None
-            )
->>>>>>> e0658831
         else:
-            r = Registry(self.config.project, registry_config, repo_path=self.repo_path)
+            r = Registry(registry_config, repo_path=self.repo_path)
             r._initialize_registry(self.config.project)
             self._registry = r
 
-<<<<<<< HEAD
-=======
-        self._provider = get_provider(self.config)
->>>>>>> e0658831
 
     @log_exceptions
     def version(self) -> str:
@@ -239,17 +223,10 @@
         greater than 0, then once the cache becomes stale (more time than the TTL has passed), a new cache will be
         downloaded synchronously, which may increase latencies if the triggering method is get_online_features().
         """
-<<<<<<< HEAD
         registry_config = self.config.get_registry_config()
         if registry_config.registry_type == "memory":
             return
         registry = Registry(registry_config, repo_path=self.repo_path)
-=======
-        registry_config = self.config.registry
-        registry = Registry(
-            self.config.project, registry_config, repo_path=self.repo_path
-        )
->>>>>>> e0658831
         registry.refresh(self.config.project)
         self._registry = registry
 
@@ -729,7 +706,7 @@
 
         Args:
             desired_repo_contents: The desired repo state.
-x
+
         Raises:
             ValueError: The 'objects' parameter could not be parsed properly.
 
@@ -1658,11 +1635,7 @@
             for k, v in entity_values.items()
         }
 
-<<<<<<< HEAD
         _feature_refs = self._get_features(features, allow_cache=allow_registry_cache)
-=======
-        _feature_refs = self._get_features(features, allow_cache=True)
->>>>>>> e0658831
         (
             requested_feature_views,
             requested_request_feature_views,
@@ -2116,7 +2089,7 @@
         )
 
         processed_read_rows_list = [
-            self._process_read_rows(read_rows, requested_features) 
+            self._process_read_rows(read_rows, requested_features)
             for read_rows, requested_features in zip(read_rows_list, requested_features_list)
         ]
         return processed_read_rows_list
@@ -2383,9 +2356,6 @@
                 f"Python server only supports 'http'. Got '{type_}' instead."
             )
         # Start the python server
-<<<<<<< HEAD
-        feature_server.start_server(self, host, port, no_access_log)
-=======
         feature_server.start_server(
             self,
             host=host,
@@ -2394,7 +2364,6 @@
             workers=workers,
             keep_alive_timeout=keep_alive_timeout,
         )
->>>>>>> e0658831
 
     @log_exceptions_and_usage
     def get_feature_server_endpoint(self) -> Optional[str]:
@@ -2408,7 +2377,7 @@
         port: int,
         get_registry_dump: Callable,
         registry_ttl_sec: int,
-        root_path: str = "",
+        root_path: Optional[str] = "",
     ) -> None:
         """Start the UI server locally"""
         if flags_helper.is_test():
