import os
import uuid
from datetime import datetime
from pathlib import Path
from typing import Any, Callable, List, Optional, Tuple, Union

import dask.dataframe as dd
import pandas as pd
import pyarrow
import pyarrow.dataset
import pyarrow.parquet
import pytz
from pydantic.typing import Literal

from feast.data_source import DataSource
from feast.errors import (
    FeastJoinKeysDuringMaterialization,
    SavedDatasetLocationAlreadyExists,
)
from feast.feature_logging import LoggingConfig, LoggingSource
from feast.feature_view import DUMMY_ENTITY_ID, DUMMY_ENTITY_VAL, FeatureView
from feast.infra.offline_stores.file_source import (
    FileLoggingDestination,
    FileSource,
    SavedDatasetFileStorage,
)
from feast.infra.offline_stores.offline_store import (
    OfflineStore,
    RetrievalJob,
    RetrievalMetadata,
)
from feast.infra.offline_stores.offline_utils import (
    DEFAULT_ENTITY_DF_EVENT_TIMESTAMP_COL,
    get_pyarrow_schema_from_batch_source,
)
from feast.infra.registry.base_registry import BaseRegistry
from feast.on_demand_feature_view import OnDemandFeatureView
from feast.repo_config import FeastConfigBaseModel, RepoConfig
from feast.saved_dataset import SavedDatasetStorage
from feast.usage import log_exceptions_and_usage
from feast.utils import (
    _get_requested_feature_views_to_features_dict,
    _run_dask_field_mapping,
)


class FileOfflineStoreConfig(FeastConfigBaseModel):
    """Offline store config for local (file-based) store"""

    type: Literal["file"] = "file"
    """ Offline store type selector"""


class FileRetrievalJob(RetrievalJob):
    def __init__(
        self,
        evaluation_function: Callable,
        full_feature_names: bool,
        on_demand_feature_views: Optional[List[OnDemandFeatureView]] = None,
        metadata: Optional[RetrievalMetadata] = None,
    ):
        """Initialize a lazy historical retrieval job"""

        # The evaluation function executes a stored procedure to compute a historical retrieval.
        self.evaluation_function = evaluation_function
        self._full_feature_names = full_feature_names
        self._on_demand_feature_views = on_demand_feature_views or []
        self._metadata = metadata

    @property
    def full_feature_names(self) -> bool:
        return self._full_feature_names

    @property
    def on_demand_feature_views(self) -> List[OnDemandFeatureView]:
        return self._on_demand_feature_views

    @log_exceptions_and_usage
    def _to_df_internal(self) -> pd.DataFrame:
        # Only execute the evaluation function to build the final historical retrieval dataframe at the last moment.
        df = self.evaluation_function().compute()
        df = df.reset_index(drop=True)
        return df

    @log_exceptions_and_usage
    def _to_arrow_internal(self):
        # Only execute the evaluation function to build the final historical retrieval dataframe at the last moment.
        df = self.evaluation_function().compute()
        return pyarrow.Table.from_pandas(df)

    def persist(self, storage: SavedDatasetStorage, allow_overwrite: bool = False):
        assert isinstance(storage, SavedDatasetFileStorage)

        # Check if the specified location already exists.
        if not allow_overwrite and os.path.exists(storage.file_options.uri):
            raise SavedDatasetLocationAlreadyExists(location=storage.file_options.uri)

        filesystem, path = FileSource.create_filesystem_and_path(
            storage.file_options.uri,
            storage.file_options.s3_endpoint_override,
        )

        if path.endswith(".parquet"):
            pyarrow.parquet.write_table(
                self.to_arrow(), where=path, filesystem=filesystem
            )
        else:
            # otherwise assume destination is directory
            pyarrow.parquet.write_to_dataset(
                self.to_arrow(), root_path=path, filesystem=filesystem
            )

    @property
    def metadata(self) -> Optional[RetrievalMetadata]:
        return self._metadata

    def supports_remote_storage_export(self) -> bool:
        return False


class FileOfflineStore(OfflineStore):
    @staticmethod
    @log_exceptions_and_usage(offline_store="file")
    def get_historical_features(
        config: RepoConfig,
        feature_views: List[FeatureView],
        feature_refs: List[str],
        entity_df: Union[pd.DataFrame, str],
        registry: BaseRegistry,
        project: str,
        full_feature_names: bool = False,
    ) -> RetrievalJob:
        assert isinstance(config.offline_store, FileOfflineStoreConfig)
        for fv in feature_views:
            assert isinstance(fv.batch_source, FileSource)

        if not isinstance(entity_df, pd.DataFrame) and not isinstance(
            entity_df, dd.DataFrame
        ):
            raise ValueError(
                f"Please provide an entity_df of type {type(pd.DataFrame)} instead of type {type(entity_df)}"
            )
        entity_df_event_timestamp_col = DEFAULT_ENTITY_DF_EVENT_TIMESTAMP_COL  # local modifiable copy of global variable
        if entity_df_event_timestamp_col not in entity_df.columns:
            datetime_columns = entity_df.select_dtypes(
                include=["datetime", "datetimetz"]
            ).columns
            if len(datetime_columns) == 1:
                print(
                    f"Using {datetime_columns[0]} as the event timestamp. To specify a column explicitly, please name it {DEFAULT_ENTITY_DF_EVENT_TIMESTAMP_COL}."
                )
                entity_df_event_timestamp_col = datetime_columns[0]
            else:
                raise ValueError(
                    f"Please provide an entity_df with a column named {DEFAULT_ENTITY_DF_EVENT_TIMESTAMP_COL} representing the time of events."
                )
        (
            feature_views_to_features,
            on_demand_feature_views_to_features,
        ) = _get_requested_feature_views_to_features_dict(
            feature_refs,
            feature_views,
            registry.list_on_demand_feature_views(config.project),
        )

        entity_df_event_timestamp_range = _get_entity_df_event_timestamp_range(
            entity_df, entity_df_event_timestamp_col
        )

        # Create lazy function that is only called from the RetrievalJob object
        def evaluate_historical_retrieval():

            # Create a copy of entity_df to prevent modifying the original
            entity_df_with_features = entity_df.copy()

            entity_df_event_timestamp_col_type = entity_df_with_features.dtypes[
                entity_df_event_timestamp_col
            ]
            if (
                not hasattr(entity_df_event_timestamp_col_type, "tz")
                or entity_df_event_timestamp_col_type.tz != pytz.UTC
            ):
                # Make sure all event timestamp fields are tz-aware. We default tz-naive fields to UTC
                entity_df_with_features[
                    entity_df_event_timestamp_col
                ] = entity_df_with_features[entity_df_event_timestamp_col].apply(
                    lambda x: x if x.tzinfo is not None else x.replace(tzinfo=pytz.utc)
                )

                # Convert event timestamp column to datetime and normalize time zone to UTC
                # This is necessary to avoid issues with pd.merge_asof
                if isinstance(entity_df_with_features, dd.DataFrame):
                    entity_df_with_features[
                        entity_df_event_timestamp_col
                    ] = dd.to_datetime(
                        entity_df_with_features[entity_df_event_timestamp_col], utc=True
                    )
                else:
                    entity_df_with_features[
                        entity_df_event_timestamp_col
                    ] = pd.to_datetime(
                        entity_df_with_features[entity_df_event_timestamp_col], utc=True
                    )

            # Sort event timestamp values
            entity_df_with_features = entity_df_with_features.sort_values(
                entity_df_event_timestamp_col
            )

            all_join_keys = []

            # Load feature view data from sources and join them incrementally
            for feature_view, features in feature_views_to_features.items():
                timestamp_field = feature_view.batch_source.timestamp_field
                created_timestamp_column = (
                    feature_view.batch_source.created_timestamp_column
                )

                # Build a list of entity columns to join on (from the right table)
                join_keys = []

                for entity_column in feature_view.entity_columns:
                    join_key = feature_view.projection.join_key_map.get(
                        entity_column.name, entity_column.name
                    )
                    join_keys.append(join_key)

                right_entity_key_columns = [
                    timestamp_field,
                    created_timestamp_column,
                ] + join_keys
                right_entity_key_columns = [c for c in right_entity_key_columns if c]

                all_join_keys = list(set(all_join_keys + join_keys))

                df_to_join = _read_datasource(feature_view.batch_source)

                df_to_join, timestamp_field = _field_mapping(
                    df_to_join,
                    feature_view,
                    features,
                    right_entity_key_columns,
                    entity_df_event_timestamp_col,
                    timestamp_field,
                    full_feature_names,
                )

                df_to_join = _merge(entity_df_with_features, df_to_join, join_keys)

                df_to_join = _normalize_timestamp(
                    df_to_join, timestamp_field, created_timestamp_column
                )

                df_to_join = _filter_ttl(
                    df_to_join,
                    feature_view,
                    entity_df_event_timestamp_col,
                    timestamp_field,
                )

                df_to_join = _drop_duplicates(
                    df_to_join,
                    all_join_keys,
                    timestamp_field,
                    created_timestamp_column,
                    entity_df_event_timestamp_col,
                )

                entity_df_with_features = _drop_columns(
                    df_to_join, features, timestamp_field, created_timestamp_column
                )

                # Ensure that we delete dataframes to free up memory
                del df_to_join

            return entity_df_with_features.persist()

        job = FileRetrievalJob(
            evaluation_function=evaluate_historical_retrieval,
            full_feature_names=full_feature_names,
            on_demand_feature_views=OnDemandFeatureView.get_requested_odfvs(
                feature_refs, project, registry
            ),
            metadata=RetrievalMetadata(
                features=feature_refs,
                keys=list(set(entity_df.columns) - {entity_df_event_timestamp_col}),
                min_event_timestamp=entity_df_event_timestamp_range[0],
                max_event_timestamp=entity_df_event_timestamp_range[1],
            ),
        )
        return job

    @staticmethod
    @log_exceptions_and_usage(offline_store="file")
    def pull_latest_from_table_or_query(
        config: RepoConfig,
        data_source: DataSource,
        join_key_columns: List[str],
        feature_name_columns: List[str],
        timestamp_field: str,
        created_timestamp_column: Optional[str],
        start_date: datetime,
        end_date: datetime,
    ) -> RetrievalJob:
        assert isinstance(config.offline_store, FileOfflineStoreConfig)
        assert isinstance(data_source, FileSource)

        # Create lazy function that is only called from the RetrievalJob object
        def evaluate_offline_job():
            source_df = _read_datasource(data_source)

            source_df = _normalize_timestamp(
                source_df, timestamp_field, created_timestamp_column
            )

            source_columns = set(source_df.columns)
            if not set(join_key_columns).issubset(source_columns):
                raise FeastJoinKeysDuringMaterialization(
                    data_source.path, set(join_key_columns), source_columns
                )

            ts_columns = (
                [timestamp_field, created_timestamp_column]
                if created_timestamp_column
                else [timestamp_field]
            )
            # try-catch block is added to deal with this issue https://github.com/dask/dask/issues/8939.
            # TODO(kevjumba): remove try catch when fix is merged upstream in Dask.
            try:
                if created_timestamp_column:
                    source_df = source_df.sort_values(
                        by=created_timestamp_column,
                    )

                source_df = source_df.sort_values(by=timestamp_field)

            except ZeroDivisionError:
                # Use 1 partition to get around case where everything in timestamp column is the same so the partition algorithm doesn't
                # try to divide by zero.
                if created_timestamp_column:
                    source_df = source_df.sort_values(
                        by=created_timestamp_column, npartitions=1
                    )

                source_df = source_df.sort_values(by=timestamp_field, npartitions=1)

            source_df = source_df[
                (source_df[timestamp_field] >= start_date)
                & (source_df[timestamp_field] < end_date)
            ]

            source_df = source_df.persist()

            columns_to_extract = set(
                join_key_columns + feature_name_columns + ts_columns
            )
            if join_key_columns:
                source_df = source_df.drop_duplicates(
                    join_key_columns, keep="last", ignore_index=True
                )
            else:
                source_df[DUMMY_ENTITY_ID] = DUMMY_ENTITY_VAL
                columns_to_extract.add(DUMMY_ENTITY_ID)

            source_df = source_df.persist()

            return source_df[list(columns_to_extract)].persist()

        # When materializing a single feature view, we don't need full feature names. On demand transforms aren't materialized
        return FileRetrievalJob(
            evaluation_function=evaluate_offline_job,
            full_feature_names=False,
        )

    @staticmethod
    @log_exceptions_and_usage(offline_store="file")
    def pull_all_from_table_or_query(
        config: RepoConfig,
        data_source: DataSource,
        join_key_columns: List[str],
        feature_name_columns: List[str],
        timestamp_field: str,
        start_date: datetime,
        end_date: datetime,
    ) -> RetrievalJob:
        assert isinstance(config.offline_store, FileOfflineStoreConfig)
        assert isinstance(data_source, FileSource)

        return FileOfflineStore.pull_latest_from_table_or_query(
            config=config,
            data_source=data_source,
            join_key_columns=join_key_columns
            + [timestamp_field],  # avoid deduplication
            feature_name_columns=feature_name_columns,
            timestamp_field=timestamp_field,
            created_timestamp_column=None,
            start_date=start_date,
            end_date=end_date,
        )

    @staticmethod
    def write_logged_features(
        config: RepoConfig,
        data: Union[pyarrow.Table, Path],
        source: LoggingSource,
        logging_config: LoggingConfig,
        registry: BaseRegistry,
    ):
        assert isinstance(config.offline_store, FileOfflineStoreConfig)
        destination = logging_config.destination
        assert isinstance(destination, FileLoggingDestination)

        if isinstance(data, Path):
            # Since this code will be mostly used from Go-created thread, it's better to avoid producing new threads
            data = pyarrow.parquet.read_table(data, use_threads=False, pre_buffer=False)

        filesystem, path = FileSource.create_filesystem_and_path(
            destination.path,
            destination.s3_endpoint_override,
        )

        pyarrow.dataset.write_dataset(
            data,
            base_dir=path,
            basename_template=f"{uuid.uuid4().hex}-{{i}}.parquet",
            partitioning=destination.partition_by,
            filesystem=filesystem,
            use_threads=False,
            format=pyarrow.dataset.ParquetFileFormat(),
            existing_data_behavior="overwrite_or_ignore",
        )

    @staticmethod
    def offline_write_batch(
        config: RepoConfig,
        feature_view: FeatureView,
        table: pyarrow.Table,
        progress: Optional[Callable[[int], Any]],
    ):
        assert isinstance(config.offline_store, FileOfflineStoreConfig)
        assert isinstance(feature_view.batch_source, FileSource)

        pa_schema, column_names = get_pyarrow_schema_from_batch_source(
            config, feature_view.batch_source
        )
        if column_names != table.column_names:
            raise ValueError(
                f"The input pyarrow table has schema {table.schema} with the incorrect columns {table.column_names}. "
                f"The schema is expected to be {pa_schema} with the columns (in this exact order) to be {column_names}."
            )

        file_options = feature_view.batch_source.file_options
        filesystem, path = FileSource.create_filesystem_and_path(
            file_options.uri, file_options.s3_endpoint_override
        )
        prev_table = pyarrow.parquet.read_table(path, memory_map=True)
        if table.schema != prev_table.schema:
            table = table.cast(prev_table.schema)
        new_table = pyarrow.concat_tables([table, prev_table])
        writer = pyarrow.parquet.ParquetWriter(
            path, table.schema, filesystem=filesystem
        )
        writer.write_table(new_table)
        writer.close()


def _get_entity_df_event_timestamp_range(
    entity_df: Union[pd.DataFrame, str],
    entity_df_event_timestamp_col: str,
) -> Tuple[datetime, datetime]:
    if not isinstance(entity_df, pd.DataFrame):
        raise ValueError(
            f"Please provide an entity_df of type {type(pd.DataFrame)} instead of type {type(entity_df)}"
        )

    entity_df_event_timestamp = entity_df.loc[
        :, entity_df_event_timestamp_col
    ].infer_objects()
    if pd.api.types.is_string_dtype(entity_df_event_timestamp):
        entity_df_event_timestamp = pd.to_datetime(entity_df_event_timestamp, utc=True)

    return (
        entity_df_event_timestamp.min().to_pydatetime(),
        entity_df_event_timestamp.max().to_pydatetime(),
    )


def _read_datasource(data_source) -> dd.DataFrame:
    storage_options = (
        {
            "client_kwargs": {
                "endpoint_url": data_source.file_options.s3_endpoint_override
            }
        }
        if data_source.file_options.s3_endpoint_override
        else None
    )

    return dd.read_parquet(
        data_source.path,
        storage_options=storage_options,
    )


def _field_mapping(
    df_to_join: dd.DataFrame,
    feature_view: FeatureView,
    features: List[str],
    right_entity_key_columns: List[str],
    entity_df_event_timestamp_col: str,
    timestamp_field: str,
    full_feature_names: bool,
) -> Tuple[dd.DataFrame, str]:
    # Rename columns by the field mapping dictionary if it exists
    if feature_view.batch_source.field_mapping:
        df_to_join = _run_dask_field_mapping(
            df_to_join, feature_view.batch_source.field_mapping
        )
    # Rename entity columns by the join_key_map dictionary if it exists
    if feature_view.projection.join_key_map:
        df_to_join = _run_dask_field_mapping(
            df_to_join, feature_view.projection.join_key_map
        )

    # Build a list of all the features we should select from this source
    feature_names = []
    columns_map = {}
    for feature in features:
        # Modify the separator for feature refs in column names to double underscore. We are using
        # double underscore as separator for consistency with other databases like BigQuery,
        # where there are very few characters available for use as separators
        if full_feature_names:
            formatted_feature_name = (
                f"{feature_view.projection.name_to_use()}__{feature}"
            )
        else:
            formatted_feature_name = feature
        # Add the feature name to the list of columns
        feature_names.append(formatted_feature_name)
        columns_map[feature] = formatted_feature_name

    # Ensure that the source dataframe feature column includes the feature view name as a prefix
    df_to_join = _run_dask_field_mapping(df_to_join, columns_map)

    # Select only the columns we need to join from the feature dataframe
    df_to_join = df_to_join[right_entity_key_columns + feature_names]
    df_to_join = df_to_join.persist()

    # Make sure to not have duplicated columns
    if entity_df_event_timestamp_col == timestamp_field:
        df_to_join = _run_dask_field_mapping(
            df_to_join,
            {timestamp_field: f"__{timestamp_field}"},
        )
        timestamp_field = f"__{timestamp_field}"

    return df_to_join.persist(), timestamp_field


def _merge(
    entity_df_with_features: dd.DataFrame,
    df_to_join: dd.DataFrame,
    join_keys: List[str],
) -> dd.DataFrame:
    # tmp join keys needed for cross join with null join table view
    tmp_join_keys = []
    if not join_keys:
        entity_df_with_features["__tmp"] = 1
        df_to_join["__tmp"] = 1
        tmp_join_keys = ["__tmp"]

    # Get only data with requested entities
    df_to_join = dd.merge(
        entity_df_with_features,
        df_to_join,
        left_on=join_keys or tmp_join_keys,
        right_on=join_keys or tmp_join_keys,
        suffixes=("", "__"),
        how="left",
    )

    if tmp_join_keys:
        df_to_join = df_to_join.drop(tmp_join_keys, axis=1).persist()
    else:
        df_to_join = df_to_join.persist()

    return df_to_join


def _normalize_timestamp(
    df_to_join: dd.DataFrame,
    timestamp_field: str,
    created_timestamp_column: str,
) -> dd.DataFrame:
    df_to_join_types = df_to_join.dtypes
    timestamp_field_type = df_to_join_types[timestamp_field]

    if created_timestamp_column:
        created_timestamp_column_type = df_to_join_types[created_timestamp_column]

    if not hasattr(timestamp_field_type, "tz") or timestamp_field_type.tz != pytz.UTC:
<<<<<<< HEAD
=======
        # if you are querying for the event timestamp field, we have to deduplicate
>>>>>>> 30f3d34b
        if len(df_to_join[timestamp_field].shape) > 1:
            df_to_join, dups = _df_column_uniquify(df_to_join)
            df_to_join = df_to_join.drop(columns=dups)

        # Make sure all timestamp fields are tz-aware. We default tz-naive fields to UTC
        df_to_join[timestamp_field] = df_to_join[timestamp_field].apply(
            lambda x: x if x.tzinfo is not None else x.replace(tzinfo=pytz.utc),
            meta=(timestamp_field, "datetime64[ns, UTC]"),
        )

    if created_timestamp_column and (
        not hasattr(created_timestamp_column_type, "tz")
        or created_timestamp_column_type.tz != pytz.UTC
    ):
<<<<<<< HEAD

        if len(df_to_join[created_timestamp_column].shape) > 1:
=======
        if len(df_to_join[created_timestamp_column].shape) > 1:
            # if you are querying for the created timestamp field, we have to deduplicate
>>>>>>> 30f3d34b
            df_to_join, dups = _df_column_uniquify(df_to_join)
            df_to_join = df_to_join.drop(columns=dups)

        df_to_join[created_timestamp_column] = df_to_join[
            created_timestamp_column
        ].apply(
            lambda x: x if x.tzinfo is not None else x.replace(tzinfo=pytz.utc),
            meta=(timestamp_field, "datetime64[ns, UTC]"),
        )

    return df_to_join.persist()


def _filter_ttl(
    df_to_join: dd.DataFrame,
    feature_view: FeatureView,
    entity_df_event_timestamp_col: str,
    timestamp_field: str,
) -> dd.DataFrame:
    # Filter rows by defined timestamp tolerance
    if feature_view.ttl and feature_view.ttl.total_seconds() != 0:
        df_to_join = df_to_join[
            # do not drop entity rows if one of the sources returns NaNs
            df_to_join[timestamp_field].isna()
            | (
                (
                    df_to_join[timestamp_field]
                    >= df_to_join[entity_df_event_timestamp_col] - feature_view.ttl
                )
                & (
                    df_to_join[timestamp_field]
                    <= df_to_join[entity_df_event_timestamp_col]
                )
            )
        ]

        df_to_join = df_to_join.persist()
    else:
        df_to_join = df_to_join[
            # do not drop entity rows if one of the sources returns NaNs
            df_to_join[timestamp_field].isna()
            | (df_to_join[timestamp_field] <= df_to_join[entity_df_event_timestamp_col])
        ]

        df_to_join = df_to_join.persist()

    return df_to_join


def _drop_duplicates(
    df_to_join: dd.DataFrame,
    all_join_keys: List[str],
    timestamp_field: str,
    created_timestamp_column: str,
    entity_df_event_timestamp_col: str,
) -> dd.DataFrame:
    if created_timestamp_column:
        df_to_join = df_to_join.sort_values(
            by=created_timestamp_column, na_position="first"
        )
        df_to_join = df_to_join.persist()

    df_to_join = df_to_join.sort_values(by=timestamp_field, na_position="first")
    df_to_join = df_to_join.persist()

    df_to_join = df_to_join.drop_duplicates(
        all_join_keys + [entity_df_event_timestamp_col],
        keep="last",
        ignore_index=True,
    )

    return df_to_join.persist()


def _drop_columns(
    df_to_join: dd.DataFrame,
    features: List[str],
    timestamp_field: str,
    created_timestamp_column: str,
) -> dd.DataFrame:
    entity_df_with_features = df_to_join
<<<<<<< HEAD
    time_columns = [
       timestamp_field,
        created_timestamp_column,
    ]
    for column in time_columns:
=======
    timestamp_columns = [
        timestamp_field,
        created_timestamp_column,
    ]
    for column in timestamp_columns:
>>>>>>> 30f3d34b
        if column and column not in features:
            entity_df_with_features = entity_df_with_features.drop(
                [column], axis=1
            ).persist()

    return entity_df_with_features

<<<<<<< HEAD
def _df_column_uniquify(df: dd.DataFrame) -> [dd.DataFrame, List[str]]:
=======

def _df_column_uniquify(df: dd.DataFrame) -> Tuple[dd.DataFrame, List[str]]:
>>>>>>> 30f3d34b
    df_columns = df.columns
    new_columns = []
    duplicate_cols = []
    for item in df_columns:
        counter = 0
        newitem = item
        while newitem in new_columns:
            counter += 1
            newitem = "{}_{}".format(item, counter)
            if counter > 0:
                duplicate_cols.append(newitem)
        new_columns.append(newitem)
    df.columns = new_columns
    return df, duplicate_cols<|MERGE_RESOLUTION|>--- conflicted
+++ resolved
@@ -599,10 +599,7 @@
         created_timestamp_column_type = df_to_join_types[created_timestamp_column]
 
     if not hasattr(timestamp_field_type, "tz") or timestamp_field_type.tz != pytz.UTC:
-<<<<<<< HEAD
-=======
         # if you are querying for the event timestamp field, we have to deduplicate
->>>>>>> 30f3d34b
         if len(df_to_join[timestamp_field].shape) > 1:
             df_to_join, dups = _df_column_uniquify(df_to_join)
             df_to_join = df_to_join.drop(columns=dups)
@@ -617,13 +614,8 @@
         not hasattr(created_timestamp_column_type, "tz")
         or created_timestamp_column_type.tz != pytz.UTC
     ):
-<<<<<<< HEAD
-
-        if len(df_to_join[created_timestamp_column].shape) > 1:
-=======
         if len(df_to_join[created_timestamp_column].shape) > 1:
             # if you are querying for the created timestamp field, we have to deduplicate
->>>>>>> 30f3d34b
             df_to_join, dups = _df_column_uniquify(df_to_join)
             df_to_join = df_to_join.drop(columns=dups)
 
@@ -705,19 +697,11 @@
     created_timestamp_column: str,
 ) -> dd.DataFrame:
     entity_df_with_features = df_to_join
-<<<<<<< HEAD
-    time_columns = [
-       timestamp_field,
-        created_timestamp_column,
-    ]
-    for column in time_columns:
-=======
     timestamp_columns = [
         timestamp_field,
         created_timestamp_column,
     ]
     for column in timestamp_columns:
->>>>>>> 30f3d34b
         if column and column not in features:
             entity_df_with_features = entity_df_with_features.drop(
                 [column], axis=1
@@ -725,12 +709,8 @@
 
     return entity_df_with_features
 
-<<<<<<< HEAD
-def _df_column_uniquify(df: dd.DataFrame) -> [dd.DataFrame, List[str]]:
-=======
 
 def _df_column_uniquify(df: dd.DataFrame) -> Tuple[dd.DataFrame, List[str]]:
->>>>>>> 30f3d34b
     df_columns = df.columns
     new_columns = []
     duplicate_cols = []
