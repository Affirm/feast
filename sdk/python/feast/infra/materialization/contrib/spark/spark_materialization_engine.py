from dataclasses import dataclass
from datetime import datetime
<<<<<<< HEAD
from typing import Callable, List, Optional, Sequence, Union

# backward compatibility with python 3.7
try:
    from typing import Literal
except ImportError:
    from typing_extensions import Literal

=======
from typing import Callable, List, Literal, Optional, Sequence, Union, cast
>>>>>>> d3b7c060

import dill
dill.extend(False)

import cloudpickle
import pandas as pd
import pyarrow

from tqdm import tqdm

from feast.batch_feature_view import BatchFeatureView
from feast.entity import Entity
from feast.feature_view import FeatureView
from feast.infra.materialization.batch_materialization_engine import (
    BatchMaterializationEngine,
    MaterializationJob,
    MaterializationJobStatus,
    MaterializationTask,
)
from feast.infra.offline_stores.contrib.spark_offline_store.spark import (
    SparkOfflineStore,
    SparkRetrievalJob,
)
from feast.infra.online_stores.online_store import OnlineStore
from feast.infra.passthrough_provider import PassthroughProvider
from feast.infra.registry.base_registry import BaseRegistry
from feast.protos.feast.core.FeatureView_pb2 import FeatureView as FeatureViewProto
from feast.protos.feast.core.StreamFeatureView_pb2 import StreamFeatureView as StreamFeatureViewProto
from feast.repo_config import FeastConfigBaseModel, RepoConfig
from feast.stream_feature_view import StreamFeatureView
from feast.utils import (
    _convert_arrow_to_proto,
    _get_column_names,
    _run_pyarrow_field_mapping,
)


class SparkMaterializationEngineConfig(FeastConfigBaseModel):
    """Batch Materialization Engine config for spark engine"""

    type: Literal["spark.engine"] = "spark.engine"
    """ Type selector"""

    partitions: int = 0
    """Number of partitions to use when writing data to online store. If 0, no repartitioning is done"""


@dataclass
class SparkMaterializationJob(MaterializationJob):
    def __init__(
        self,
        job_id: str,
        status: MaterializationJobStatus,
        error: Optional[BaseException] = None,
    ) -> None:
        super().__init__()
        self._job_id: str = job_id
        self._status: MaterializationJobStatus = status
        self._error: Optional[BaseException] = error

    def status(self) -> MaterializationJobStatus:
        return self._status

    def error(self) -> Optional[BaseException]:
        return self._error

    def should_be_retried(self) -> bool:
        return False

    def job_id(self) -> str:
        return self._job_id

    def url(self) -> Optional[str]:
        return None


class SparkMaterializationEngine(BatchMaterializationEngine):
    def update(
        self,
        project: str,
        views_to_delete: Sequence[
            Union[BatchFeatureView, StreamFeatureView, FeatureView]
        ],
        views_to_keep: Sequence[
            Union[BatchFeatureView, StreamFeatureView, FeatureView]
        ],
        entities_to_delete: Sequence[Entity],
        entities_to_keep: Sequence[Entity],
    ):
        # Nothing to set up.
        pass

    def teardown_infra(
        self,
        project: str,
        fvs: Sequence[Union[BatchFeatureView, StreamFeatureView, FeatureView]],
        entities: Sequence[Entity],
    ):
        # Nothing to tear down.
        pass

    def __init__(
        self,
        *,
        repo_config: RepoConfig,
        offline_store: SparkOfflineStore,
        online_store: OnlineStore,
        **kwargs,
    ):
        if not isinstance(offline_store, SparkOfflineStore):
            raise TypeError(
                "SparkMaterializationEngine is only compatible with the SparkOfflineStore"
            )
        super().__init__(
            repo_config=repo_config,
            offline_store=offline_store,
            online_store=online_store,
            **kwargs,
        )

    def materialize(
        self, registry, tasks: List[MaterializationTask]
    ) -> List[MaterializationJob]:
        return [
            self._materialize_one(
                registry,
                task.feature_view,
                task.start_time,
                task.end_time,
                task.project,
                task.tqdm_builder,
            )
            for task in tasks
        ]

    def _materialize_one(
        self,
        registry: BaseRegistry,
        feature_view: Union[BatchFeatureView, StreamFeatureView, FeatureView],
        start_date: datetime,
        end_date: datetime,
        project: str,
        tqdm_builder: Callable[[int], tqdm],
    ):
        entities = []
        for entity_name in feature_view.entities:
            entities.append(registry.get_entity(entity_name, project))

        (
            join_key_columns,
            feature_name_columns,
            timestamp_field,
            created_timestamp_column,
        ) = _get_column_names(feature_view, entities)

        job_id = f"{feature_view.name}-{start_date}-{end_date}"

        try:
            offline_job = cast(
                SparkRetrievalJob,
                self.offline_store.pull_latest_from_table_or_query(
                    config=self.repo_config,
                    data_source=feature_view.batch_source,
                    join_key_columns=join_key_columns,
                    feature_name_columns=feature_name_columns,
                    timestamp_field=timestamp_field,
                    created_timestamp_column=created_timestamp_column,
                    start_date=start_date,
                    end_date=end_date,
                ),
            )

            spark_serialized_artifacts = _SparkSerializedArtifacts.serialize(
                feature_view=feature_view, repo_config=self.repo_config
            )

            spark_df = offline_job.to_spark_df()
            if self.repo_config.batch_engine.partitions != 0:
                spark_df = spark_df.repartition(
                    self.repo_config.batch_engine.partitions
                )

            num_rows = spark_df.count()
            if num_rows == 0:
                return SparkMaterializationJob(
                    job_id=job_id,
                    status=MaterializationJobStatus.ERROR,
                    error=ValueError("empty input data for materialization")
                )
            else:
                print(f"start materializing {num_rows} rows to online store")

            from cloudpickle import CloudPickler

            spark_df.foreachPartition(
                lambda x: _process_by_partition(x, spark_serialized_artifacts)
            )

            print("Job is done, stop spark session now.")
            offline_job.stop()

            return SparkMaterializationJob(
                job_id=job_id, status=MaterializationJobStatus.SUCCEEDED
            )
        except BaseException as e:
            return SparkMaterializationJob(
                job_id=job_id, status=MaterializationJobStatus.ERROR, error=e
            )


@dataclass
class _SparkSerializedArtifacts:
    """Class to assist with serializing unpicklable artifacts to the spark workers"""

    feature_view_type: str
    feature_view_proto: str
    repo_config_byte: bytes

    @classmethod
    def serialize(cls, feature_view, repo_config):

        # get the feature view type
        if isinstance(feature_view, StreamFeatureView):
            feature_view_type = "stream_feature_view"
        else:
            feature_view_type = "feature_view"

        # serialize to proto
        feature_view_proto = feature_view.to_proto().SerializeToString()

        # serialize repo_config to disk. Will be used to instantiate the online store
        repo_config_byte = cloudpickle.dumps(repo_config)

        return _SparkSerializedArtifacts(
            feature_view_type=feature_view_type,
            feature_view_proto=feature_view_proto,
            repo_config_byte=repo_config_byte
        )

    def unserialize(self):
        # unserialize
        if self.feature_view_type == "stream_feature_view":
            proto = StreamFeatureViewProto()
            proto.ParseFromString(self.feature_view_proto)
            feature_view = StreamFeatureView.from_proto(proto, skip_udf=True)
        else:
            proto = FeatureViewProto()
            proto.ParseFromString(self.feature_view_proto)
            feature_view = FeatureView.from_proto(proto)

        # load
        repo_config = cloudpickle.loads(self.repo_config_byte)

        provider = PassthroughProvider(repo_config)
        online_store = provider.online_store
        return feature_view, online_store, repo_config


def _process_by_partition(rows, spark_serialized_artifacts: _SparkSerializedArtifacts):
    """Load pandas df to online store"""

    # convert to pyarrow table
    dicts = []
    for row in rows:
        dicts.append(row.asDict())

    df = pd.DataFrame.from_records(dicts)
    if df.shape[0] == 0:
        print("Skipping")
        return

    table = pyarrow.Table.from_pandas(df)

    # unserialize artifacts
    feature_view, online_store, repo_config = spark_serialized_artifacts.unserialize()

    if feature_view.batch_source.field_mapping is not None:
        table = _run_pyarrow_field_mapping(
            table, feature_view.batch_source.field_mapping
        )

    join_key_to_value_type = {
        entity.name: entity.dtype.to_value_type()
        for entity in feature_view.entity_columns
    }

    rows_to_write = _convert_arrow_to_proto(table, feature_view, join_key_to_value_type)
    online_store.online_write_batch(
        repo_config,
        feature_view,
        rows_to_write,
        lambda x: None,
    )<|MERGE_RESOLUTION|>--- conflicted
+++ resolved
@@ -1,6 +1,6 @@
 from dataclasses import dataclass
 from datetime import datetime
-<<<<<<< HEAD
+from typing import Callable, List, Literal, Optional, Sequence, Union, cast
 from typing import Callable, List, Optional, Sequence, Union
 
 # backward compatibility with python 3.7
@@ -9,9 +9,6 @@
 except ImportError:
     from typing_extensions import Literal
 
-=======
-from typing import Callable, List, Literal, Optional, Sequence, Union, cast
->>>>>>> d3b7c060
 
 import dill
 dill.extend(False)
@@ -228,7 +225,7 @@
 
     feature_view_type: str
     feature_view_proto: str
-    repo_config_byte: bytes
+    repo_config_byte: str
 
     @classmethod
     def serialize(cls, feature_view, repo_config):
