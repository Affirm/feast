--- conflicted
+++ resolved
@@ -11,13 +11,17 @@
 # WITHOUT WARRANTIES OR CONDITIONS OF ANY KIND, either express or implied.
 # See the License for the specific language governing permissions and
 # limitations under the License.
+import base64
 import json
 import logging
+import os
+import tempfile
 from datetime import datetime
 from pathlib import Path
 from typing import List, Optional
 
 import click
+import pkg_resources
 import yaml
 from colorama import Fore, Style
 from dateutil import parser
@@ -25,8 +29,12 @@
 from pygments import formatters, highlight, lexers
 
 from feast import utils
-from feast.constants import DEFAULT_FEATURE_TRANSFORMATION_SERVER_PORT
+from feast.constants import (
+    DEFAULT_FEATURE_TRANSFORMATION_SERVER_PORT,
+    FEATURE_STORE_YAML_ENV_NAME,
+)
 from feast.errors import FeastObjectNotFoundException, FeastProviderLoginError
+from feast.feature_store import FeatureStore
 from feast.feature_view import FeatureView
 from feast.infra.contrib.grpc_server import get_grpc_server
 from feast.on_demand_feature_view import OnDemandFeatureView
@@ -68,7 +76,7 @@
 )
 @click.option(
     "--log-level",
-    default="warning",
+    default="info",
     help="The logging level. One of DEBUG, INFO, WARNING, ERROR, and CRITICAL (case-insensitive).",
 )
 @click.option(
@@ -86,6 +94,8 @@
     Feast CLI
 
     For more information, see our public docs at https://docs.feast.dev/
+
+    For any questions, you can reach us at https://slack.feast.dev/
     """
     ctx.ensure_object(dict)
     ctx.obj["CHDIR"] = Path.cwd() if chdir is None else Path(chdir).absolute()
@@ -120,7 +130,7 @@
     """
     Display Feast SDK version
     """
-    print(f'Feast SDK Version: "{importlib_version("feast")}"')
+    print(f'Feast SDK Version: "{pkg_resources.get_distribution("feast")}"')
 
 
 @cli.command()
@@ -687,10 +697,6 @@
         keep_alive_timeout=keep_alive_timeout,
     )
 
-<<<<<<< HEAD
-    store.serve(host, port, type_, no_access_log, no_feature_log)
-=======
-
 @cli.command("listen")
 @click.option(
     "--address",
@@ -719,8 +725,6 @@
     server = get_grpc_server(address, store, max_workers)
     server.start()
     server.wait_for_termination()
->>>>>>> e0658831
-
 
 @cli.command("serve_transformations")
 @click.option(
