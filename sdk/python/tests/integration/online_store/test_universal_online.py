import datetime
import os
import time
import unittest
from datetime import timedelta
from typing import Any, Dict, List, Tuple, Union

import assertpy
import numpy as np
import pandas as pd
import pytest
import requests
from botocore.exceptions import BotoCoreError

from feast.entity import Entity
from feast.errors import FeatureNameCollisionError
from feast.feature_service import FeatureService
from feast.feature_view import FeatureView
from feast.field import Field
from feast.infra.utils.postgres.postgres_config import ConnectionType
from feast.online_response import TIMESTAMP_POSTFIX
from feast.types import Float32, Int32, String
from feast.wait import wait_retry_backoff
from tests.integration.feature_repos.repo_configuration import (
    Environment,
    construct_universal_feature_views,
)
from tests.integration.feature_repos.universal.entities import driver
from tests.integration.feature_repos.universal.feature_views import (
    create_driver_hourly_stats_feature_view,
    driver_feature_view,
)
from tests.utils.data_source_test_creator import prep_file_source


@pytest.mark.integration
@pytest.mark.universal_online_stores(only=["postgres"])
def test_connection_pool_online_stores(
    environment, universal_data_sources, fake_ingest_data
):
    if os.getenv("FEAST_IS_LOCAL_TEST", "False") == "True":
        return
    fs = environment.feature_store
    fs.config.online_store.conn_type = ConnectionType.pool
    fs.config.online_store.min_conn = 1
    fs.config.online_store.max_conn = 10

    entities, datasets, data_sources = universal_data_sources
    driver_hourly_stats = create_driver_hourly_stats_feature_view(data_sources.driver)
    driver_entity = driver()

    # Register Feature View and Entity
    fs.apply([driver_hourly_stats, driver_entity])

    # directly ingest data into the Online Store
    fs.write_to_online_store("driver_stats", fake_ingest_data)

    # assert the right data is in the Online Store
    df = fs.get_online_features(
        features=[
            "driver_stats:avg_daily_trips",
            "driver_stats:acc_rate",
            "driver_stats:conv_rate",
        ],
        entity_rows=[{"driver_id": 1}],
    ).to_df()
    assertpy.assert_that(df["avg_daily_trips"].iloc[0]).is_equal_to(4)
    assertpy.assert_that(df["acc_rate"].iloc[0]).is_close_to(0.6, 1e-6)
    assertpy.assert_that(df["conv_rate"].iloc[0]).is_close_to(0.5, 1e-6)


@pytest.mark.integration
@pytest.mark.universal_online_stores(only=["redis"])
def test_entity_ttl_online_store(environment, universal_data_sources, fake_ingest_data):
    if os.getenv("FEAST_IS_LOCAL_TEST", "False") == "True":
        return
    fs = environment.feature_store
    # setting ttl setting in online store to 1 second
    fs.config.online_store.key_ttl_seconds = 1
    entities, datasets, data_sources = universal_data_sources
    driver_hourly_stats = create_driver_hourly_stats_feature_view(data_sources.driver)
    driver_entity = driver()

    # Register Feature View and Entity
    fs.apply([driver_hourly_stats, driver_entity])

    # directly ingest data into the Online Store
    fs.write_to_online_store("driver_stats", fake_ingest_data)

    # assert the right data is in the Online Store
    df = fs.get_online_features(
        features=[
            "driver_stats:avg_daily_trips",
            "driver_stats:acc_rate",
            "driver_stats:conv_rate",
        ],
        entity_rows=[{"driver_id": 1}],
    ).to_df()
    assertpy.assert_that(df["avg_daily_trips"].iloc[0]).is_equal_to(4)
    assertpy.assert_that(df["acc_rate"].iloc[0]).is_close_to(0.6, 1e-6)
    assertpy.assert_that(df["conv_rate"].iloc[0]).is_close_to(0.5, 1e-6)

    # simulate time passing for testing ttl
    time.sleep(1)

    # retrieve the same entity again
    df = fs.get_online_features(
        features=[
            "driver_stats:avg_daily_trips",
            "driver_stats:acc_rate",
            "driver_stats:conv_rate",
        ],
        entity_rows=[{"driver_id": 1}],
    ).to_df()
    # assert that the entity features expired in the online store
    assertpy.assert_that(df["avg_daily_trips"].iloc[0]).is_none()
    assertpy.assert_that(df["acc_rate"].iloc[0]).is_none()
    assertpy.assert_that(df["conv_rate"].iloc[0]).is_none()


# TODO: make this work with all universal (all online store types)
@pytest.mark.integration
@pytest.mark.universal_online_stores(only=["redis"])
def test_write_to_online_store_event_check(environment):
    if os.getenv("FEAST_IS_LOCAL_TEST", "False") == "True":
        return
    fs = environment.feature_store

    # write same data points 3 with different timestamps
    now = pd.Timestamp(datetime.datetime.utcnow()).round("ms")
    hour_ago = pd.Timestamp(datetime.datetime.utcnow() - timedelta(hours=1)).round("ms")
    latest = pd.Timestamp(datetime.datetime.utcnow() + timedelta(seconds=1)).round("ms")

    data = {
        "id": [123, 567, 890],
        "string_col": ["OLD_FEATURE", "LATEST_VALUE2", "LATEST_VALUE3"],
        "ts_1": [hour_ago, now, now],
    }
    dataframe_source = pd.DataFrame(data)
    with prep_file_source(df=dataframe_source, timestamp_field="ts_1") as file_source:
        e = Entity(name="id")

        # Create Feature View
        fv1 = FeatureView(
            name="feature_view_123",
            schema=[Field(name="string_col", dtype=String)],
            entities=[e],
            source=file_source,
            ttl=timedelta(minutes=5),
        )
        # Register Feature View and Entity
        fs.apply([fv1, e])

        #  data to ingest into Online Store (recent)
        data = {
            "id": [123],
            "string_col": ["hi_123"],
            "ts_1": [now],
        }
        df_data = pd.DataFrame(data)

        # directly ingest data into the Online Store
        fs.write_to_online_store("feature_view_123", df_data)

        df = fs.get_online_features(
            features=["feature_view_123:string_col"], entity_rows=[{"id": 123}]
        ).to_df()
        assert df["string_col"].iloc[0] == "hi_123"

        # data to ingest into Online Store (1 hour delayed data)
        # should now overwrite features for id=123 because it's less recent data
        data = {
            "id": [123, 567, 890],
            "string_col": ["bye_321", "hello_123", "greetings_321"],
            "ts_1": [hour_ago, hour_ago, hour_ago],
        }
        df_data = pd.DataFrame(data)

        # directly ingest data into the Online Store
        fs.write_to_online_store("feature_view_123", df_data)

        df = fs.get_online_features(
            features=["feature_view_123:string_col"],
            entity_rows=[{"id": 123}, {"id": 567}, {"id": 890}],
        ).to_df()
        assert df["string_col"].iloc[0] == "hi_123"
        assert df["string_col"].iloc[1] == "hello_123"
        assert df["string_col"].iloc[2] == "greetings_321"

        # should overwrite string_col for id=123 because it's most recent based on event_timestamp
        data = {
            "id": [123],
            "string_col": ["LATEST_VALUE"],
            "ts_1": [latest],
        }
        df_data = pd.DataFrame(data)

        fs.write_to_online_store("feature_view_123", df_data)

        df = fs.get_online_features(
            features=["feature_view_123:string_col"],
            entity_rows=[{"id": 123}, {"id": 567}, {"id": 890}],
        ).to_df()
        assert df["string_col"].iloc[0] == "LATEST_VALUE"
        assert df["string_col"].iloc[1] == "hello_123"
        assert df["string_col"].iloc[2] == "greetings_321"

        # writes to online store via datasource (dataframe_source) materialization
        fs.materialize(
            start_date=datetime.datetime.now() - timedelta(hours=12),
            end_date=datetime.datetime.utcnow(),
        )

        df = fs.get_online_features(
            features=["feature_view_123:string_col"],
            entity_rows=[{"id": 123}, {"id": 567}, {"id": 890}],
        ).to_df()
        assert df["string_col"].iloc[0] == "LATEST_VALUE"
        assert df["string_col"].iloc[1] == "LATEST_VALUE2"
        assert df["string_col"].iloc[2] == "LATEST_VALUE3"


@pytest.mark.integration
@pytest.mark.universal_online_stores
def test_write_to_online_store(environment, universal_data_sources):
    fs = environment.feature_store
    entities, datasets, data_sources = universal_data_sources
    driver_hourly_stats = create_driver_hourly_stats_feature_view(data_sources.driver)
    driver_entity = driver()

    # Register Feature View and Entity
    fs.apply([driver_hourly_stats, driver_entity])

    # fake data to ingest into Online Store
    data = {
        "driver_id": [123],
        "conv_rate": [0.85],
        "acc_rate": [0.91],
        "avg_daily_trips": [14],
        "event_timestamp": [pd.Timestamp(datetime.datetime.utcnow()).round("ms")],
        "created": [pd.Timestamp(datetime.datetime.utcnow()).round("ms")],
    }
    df_data = pd.DataFrame(data)

    # directly ingest data into the Online Store
    fs.write_to_online_store("driver_stats", df_data)

    # assert the right data is in the Online Store
    df = fs.get_online_features(
        features=[
            "driver_stats:avg_daily_trips",
            "driver_stats:acc_rate",
            "driver_stats:conv_rate",
        ],
        entity_rows=[{"driver_id": 123}],
    ).to_df()
    assertpy.assert_that(df["avg_daily_trips"].iloc[0]).is_equal_to(14)
    assertpy.assert_that(df["acc_rate"].iloc[0]).is_close_to(0.91, 1e-6)
    assertpy.assert_that(df["conv_rate"].iloc[0]).is_close_to(0.85, 1e-6)


def _get_online_features_dict_remotely(
    endpoint: str,
    features: Union[List[str], FeatureService],
    entity_rows: List[Dict[str, Any]],
    full_feature_names: bool = False,
) -> Dict[str, List[Any]]:
    """Sends the online feature request to a remote feature server (through endpoint) and returns the feature dict.

    The output should be identical to:

    fs.get_online_features(features=features, entity_rows=entity_rows, full_feature_names=full_feature_names).to_dict()

    This makes it easy to test the remote feature server by comparing the output to the local method.

    """
    request = {
        # Convert list of dicts (entity_rows) into dict of lists (entities) for json request
        "entities": {key: [row[key] for row in entity_rows] for key in entity_rows[0]},
        "full_feature_names": full_feature_names,
    }
    # Either set features of feature_service depending on the parameter
    if isinstance(features, list):
        request["features"] = features
    else:
        request["feature_service"] = features.name
    for _ in range(25):
        # Send the request to the remote feature server and get the response in JSON format
        response = requests.post(
            f"{endpoint}/get-online-features", json=request, timeout=30
        ).json()
        # Retry if the response is internal server error, which can happen when lambda is being restarted
        if response.get("message") != "Internal Server Error":
            break
        # Sleep between retries to give the server some time to start
        time.sleep(15)
    else:
        raise Exception("Failed to get online features from remote feature server")
    if "metadata" not in response:
        raise Exception(
            f"Failed to get online features from remote feature server {response}"
        )
    keys = response["metadata"]["feature_names"]
    # Get rid of unnecessary structure in the response, leaving list of dicts
    values = [row["values"] for row in response["results"]]
    # Convert list of dicts (response) into dict of lists which is the format of the return value
    return {key: feature_vector for key, feature_vector in zip(keys, values)}


def get_online_features_dict(
    environment: Environment,
    endpoint: str,
    features: Union[List[str], FeatureService],
    entity_rows: List[Dict[str, Any]],
    full_feature_names: bool = False,
) -> Dict[str, List[Any]]:
    """Get the online feature values from both SDK and remote feature servers, assert equality and return values.

    Always use this method instead of fs.get_online_features(...) in this test file.

    """
    online_features = environment.feature_store.get_online_features(
        features=features,
        entity_rows=entity_rows,
        full_feature_names=full_feature_names,
    )
    assertpy.assert_that(online_features).is_not_none()
    dict1 = online_features.to_dict()

    # If endpoint is None, it means that a local / remote feature server aren't configured
    if endpoint is not None:
        dict2 = _get_online_features_dict_remotely(
            endpoint=endpoint,
            features=features,
            entity_rows=entity_rows,
            full_feature_names=full_feature_names,
        )

        # Make sure that the two dicts are equal
        assertpy.assert_that(dict1).is_equal_to(dict2)
    elif environment.python_feature_server:
        raise ValueError(
            "feature_store.get_feature_server_endpoint() is None while python feature server is enabled"
        )
    return dict1


@pytest.mark.integration
def test_online_retrieval_with_shared_batch_source(environment, universal_data_sources):
    # Addresses https://github.com/feast-dev/feast/issues/2576

    fs = environment.feature_store

    entities, datasets, data_sources = universal_data_sources
    driver_entity = driver()
    driver_stats_v1 = FeatureView(
        name="driver_stats_v1",
        entities=[driver_entity],
        schema=[Field(name="avg_daily_trips", dtype=Int32)],
        source=data_sources.driver,
    )
    driver_stats_v2 = FeatureView(
        name="driver_stats_v2",
        entities=[driver_entity],
        schema=[
            Field(name="avg_daily_trips", dtype=Int32),
            Field(name="conv_rate", dtype=Float32),
        ],
        source=data_sources.driver,
    )

    fs.apply([driver_entity, driver_stats_v1, driver_stats_v2])

    data = pd.DataFrame(
        {
            "driver_id": [1, 2],
            "avg_daily_trips": [4, 5],
            "conv_rate": [0.5, 0.3],
            "event_timestamp": [
                pd.to_datetime(1646263500, utc=True, unit="s"),
                pd.to_datetime(1646263600, utc=True, unit="s"),
            ],
            "created": [
                pd.to_datetime(1646263500, unit="s"),
                pd.to_datetime(1646263600, unit="s"),
            ],
        }
    )
    fs.write_to_online_store("driver_stats_v1", data.drop("conv_rate", axis=1))
    fs.write_to_online_store("driver_stats_v2", data)

    with pytest.raises(KeyError):
        fs.get_online_features(
            features=[
                # `driver_stats_v1` does not have `conv_rate`
                "driver_stats_v1:conv_rate",
            ],
            entity_rows=[{"driver_id": 1}, {"driver_id": 2}],
        )


@pytest.mark.integration
@pytest.mark.universal_online_stores
@pytest.mark.parametrize("full_feature_names", [True, False], ids=lambda v: str(v))
def test_online_retrieval_with_event_timestamps(
    environment, universal_data_sources, full_feature_names
):
    fs = environment.feature_store
    entities, datasets, data_sources = universal_data_sources
    feature_views = construct_universal_feature_views(data_sources)

    fs.apply([driver(), feature_views.driver, feature_views.global_fv])

    # fake data to ingest into Online Store
    data = {
        "driver_id": [1, 2],
        "conv_rate": [0.5, 0.3],
        "acc_rate": [0.6, 0.4],
        "avg_daily_trips": [4, 5],
        "event_timestamp": [
            pd.to_datetime(1646263500, utc=True, unit="s"),
            pd.to_datetime(1646263600, utc=True, unit="s"),
        ],
        "created": [
            pd.to_datetime(1646263500, unit="s"),
            pd.to_datetime(1646263600, unit="s"),
        ],
    }
    df_ingest = pd.DataFrame(data)

    # directly ingest data into the Online Store
    fs.write_to_online_store("driver_stats", df_ingest)

    response = fs.get_online_features(
        features=[
            "driver_stats:avg_daily_trips",
            "driver_stats:acc_rate",
            "driver_stats:conv_rate",
        ],
        entity_rows=[{"driver_id": 1}, {"driver_id": 2}],
    )
    df = response.to_df(True)
    assertpy.assert_that(len(df)).is_equal_to(2)
    assertpy.assert_that(df["driver_id"].iloc[0]).is_equal_to(1)
    assertpy.assert_that(df["driver_id"].iloc[1]).is_equal_to(2)
    assertpy.assert_that(df["avg_daily_trips" + TIMESTAMP_POSTFIX].iloc[0]).is_equal_to(
        1646263500
    )
    assertpy.assert_that(df["avg_daily_trips" + TIMESTAMP_POSTFIX].iloc[1]).is_equal_to(
        1646263600
    )
    assertpy.assert_that(df["acc_rate" + TIMESTAMP_POSTFIX].iloc[0]).is_equal_to(
        1646263500
    )
    assertpy.assert_that(df["acc_rate" + TIMESTAMP_POSTFIX].iloc[1]).is_equal_to(
        1646263600
    )
    assertpy.assert_that(df["conv_rate" + TIMESTAMP_POSTFIX].iloc[0]).is_equal_to(
        1646263500
    )
    assertpy.assert_that(df["conv_rate" + TIMESTAMP_POSTFIX].iloc[1]).is_equal_to(
        1646263600
    )

<<<<<<< HEAD
=======

>>>>>>> e0658831
@pytest.mark.integration
@pytest.mark.universal_online_stores(only=["redis"])
def test_online_store_cleanup(environment, universal_data_sources):
    """
    Some online store implementations (like Redis) keep features from different features views
    but with common entities together.
    This might end up with deletion of all features attached to the entity,
    when only one feature view was deletion target (see https://github.com/feast-dev/feast/issues/2150).

    Plan:
        1. Register two feature views with common entity "driver"
        2. Materialize data
        3. Check if features are available (via online retrieval)
        4. Delete one feature view
        5. Check that features for other are still available
        6. Delete another feature view (and create again)
        7. Verify that features for both feature view were deleted
    """
    fs = environment.feature_store
    entities, datasets, data_sources = universal_data_sources
    driver_stats_fv = construct_universal_feature_views(data_sources).driver

    driver_entities = entities.driver_vals
    df = pd.DataFrame(
        {
            "ts_1": [environment.end_date] * len(driver_entities),
            "created_ts": [environment.end_date] * len(driver_entities),
            "driver_id": driver_entities,
            "value": np.random.random(size=len(driver_entities)),
        }
    )

    ds = environment.data_source_creator.create_data_source(
        df, destination_name="simple_driver_dataset"
    )

    simple_driver_fv = driver_feature_view(
        data_source=ds, name="test_universal_online_simple_driver"
    )

    fs.apply([driver(), simple_driver_fv, driver_stats_fv])

    fs.materialize(
        environment.start_date - timedelta(days=1),
        environment.end_date + timedelta(days=1),
    )
    expected_values = df.sort_values(by="driver_id")

    features = [f"{simple_driver_fv.name}:value"]
    entity_rows = [{"driver_id": driver_id} for driver_id in sorted(driver_entities)]

    online_features = fs.get_online_features(
        features=features, entity_rows=entity_rows
    ).to_dict()
    assert np.allclose(expected_values["value"], online_features["value"])

    fs.apply(
        objects=[simple_driver_fv], objects_to_delete=[driver_stats_fv], partial=False
    )

    online_features = fs.get_online_features(
        features=features, entity_rows=entity_rows
    ).to_dict()
    assert np.allclose(expected_values["value"], online_features["value"])

    fs.apply(objects=[], objects_to_delete=[simple_driver_fv], partial=False)

    def eventually_apply() -> Tuple[None, bool]:
        try:
            fs.apply([simple_driver_fv])
        except BotoCoreError:
            return None, False

        return None, True

    # Online store backend might have eventual consistency in schema update
    # So recreating table that was just deleted might need some retries
    wait_retry_backoff(eventually_apply, timeout_secs=60)

    online_features = fs.get_online_features(
        features=features, entity_rows=entity_rows
    ).to_dict()
    assert all(v is None for v in online_features["value"])


@pytest.mark.integration
@pytest.mark.universal_online_stores
def test_online_retrieval_success(feature_store_for_online_retrieval):
    """
    Tests that online retrieval executes successfully (i.e. without errors).

    Does not test for correctness of the results of online retrieval.
    """
    fs, feature_refs, entity_rows = feature_store_for_online_retrieval
    fs.get_online_features(
        features=feature_refs,
        entity_rows=entity_rows,
    )


def response_feature_name(
    feature: str, feature_refs: List[str], full_feature_names: bool
) -> str:
    if not full_feature_names:
        return feature

    for feature_ref in feature_refs:
        if feature_ref.endswith(feature):
            return feature_ref.replace(":", "__")

    return feature


def get_latest_row(entity_row, df, join_key, entity_key):
    rows = df[df[join_key] == entity_row[entity_key]]
    return rows.loc[rows["event_timestamp"].idxmax()].to_dict()


def get_latest_feature_values_from_dataframes(
    driver_df,
    customer_df,
    orders_df,
    entity_row,
    global_df=None,
    location_df=None,
    origin_df=None,
    destination_df=None,
):
    latest_driver_row = get_latest_row(entity_row, driver_df, "driver_id", "driver_id")
    latest_customer_row = get_latest_row(
        entity_row, customer_df, "customer_id", "customer_id"
    )
    latest_location_row = get_latest_row(
        entity_row,
        location_df,
        "location_id",
        "location_id",
    )

    # Since the event timestamp columns may contain timestamps of different timezones,
    # we must first convert the timestamps to UTC before we can compare them.
    order_rows = orders_df[
        (orders_df["driver_id"] == entity_row["driver_id"])
        & (orders_df["customer_id"] == entity_row["customer_id"])
    ]
    timestamps = order_rows[["event_timestamp"]]
    timestamps["event_timestamp"] = pd.to_datetime(
        timestamps["event_timestamp"], utc=True
    )
    max_index = timestamps["event_timestamp"].idxmax()
    latest_orders_row = order_rows.loc[max_index]

    if global_df is not None:
        latest_global_row = global_df.loc[
            global_df["event_timestamp"].idxmax()
        ].to_dict()
    if origin_df is not None:
        latest_location_aliased_row = get_latest_feature_values_for_location_df(
            entity_row, origin_df, destination_df
        )

    request_data_features = entity_row.copy()
    request_data_features.pop("driver_id")
    request_data_features.pop("customer_id")
    if global_df is not None:
        return {
            **latest_customer_row,
            **latest_driver_row,
            **latest_orders_row,
            **latest_global_row,
            **latest_location_row,
            **request_data_features,
        }
    if origin_df is not None:
        request_data_features.pop("origin_id")
        request_data_features.pop("destination_id")
        return {
            **latest_customer_row,
            **latest_driver_row,
            **latest_orders_row,
            **latest_location_row,
            **latest_location_aliased_row,
            **request_data_features,
        }
    return {
        **latest_customer_row,
        **latest_driver_row,
        **latest_orders_row,
        **latest_location_row,
        **request_data_features,
    }


def get_latest_feature_values_for_location_df(entity_row, origin_df, destination_df):
    latest_origin_row = get_latest_row(
        entity_row, origin_df, "location_id", "origin_id"
    )
    latest_destination_row = get_latest_row(
        entity_row, destination_df, "location_id", "destination_id"
    )
    # Need full feature names for shadow entities
    latest_origin_row["origin__temperature"] = latest_origin_row.pop("temperature")
    latest_destination_row["destination__temperature"] = latest_destination_row.pop(
        "temperature"
    )

    return {
        **latest_origin_row,
        **latest_destination_row,
    }


def get_latest_feature_values_from_location_df(entity_row, location_df):
    return get_latest_row(entity_row, location_df, "location_id", "location_id")


def assert_feature_service_correctness(
    environment,
    endpoint,
    feature_service,
    entity_rows,
    full_feature_names,
    drivers_df,
    customers_df,
    orders_df,
    global_df,
    location_df,
):
    feature_service_online_features_dict = get_online_features_dict(
        environment=environment,
        endpoint=endpoint,
        features=feature_service,
        entity_rows=entity_rows,
        full_feature_names=full_feature_names,
    )
    feature_service_keys = feature_service_online_features_dict.keys()
    expected_feature_refs = [
        f"{projection.name_to_use()}__{feature.name}"
        if full_feature_names
        else feature.name
        for projection in feature_service.feature_view_projections
        for feature in projection.features
    ]
    assert set(feature_service_keys) == set(expected_feature_refs) | {
        "customer_id",
        "driver_id",
        "location_id",
    }

    tc = unittest.TestCase()
    for i, entity_row in enumerate(entity_rows):
        df_features = get_latest_feature_values_from_dataframes(
            driver_df=drivers_df,
            customer_df=customers_df,
            orders_df=orders_df,
            global_df=global_df,
            entity_row=entity_row,
            location_df=location_df,
        )
        tc.assertAlmostEqual(
            feature_service_online_features_dict[
                response_feature_name(
                    "conv_rate_plus_100", expected_feature_refs, full_feature_names
                )
            ][i],
            df_features["conv_rate"] + 100,
            delta=0.0001,
        )


def assert_feature_service_entity_mapping_correctness(
    environment,
    endpoint,
    feature_service,
    entity_rows,
    full_feature_names,
    origins_df,
    destinations_df,
):
    if full_feature_names:
        feature_service_online_features_dict = get_online_features_dict(
            environment=environment,
            endpoint=endpoint,
            features=feature_service,
            entity_rows=entity_rows,
            full_feature_names=full_feature_names,
        )
        feature_service_keys = feature_service_online_features_dict.keys()

        expected_features = [
            f"{projection.name_to_use()}__{feature.name}"
            if full_feature_names
            else feature.name
            for projection in feature_service.feature_view_projections
            for feature in projection.features
        ]
        assert set(feature_service_keys) == set(expected_features) | {
            "destination_id",
            "origin_id",
        }

        for i, entity_row in enumerate(entity_rows):
            df_features = get_latest_feature_values_for_location_df(
                origin_df=origins_df,
                destination_df=destinations_df,
                entity_row=entity_row,
            )
            for feature_name in ["origin__temperature", "destination__temperature"]:
                assert (
                    feature_service_online_features_dict[feature_name][i]
                    == df_features[feature_name]
                )
    else:
        # using 2 of the same FeatureView without full_feature_names=True will result in collision
        with pytest.raises(FeatureNameCollisionError):
            get_online_features_dict(
                environment=environment,
                endpoint=endpoint,
                features=feature_service,
                entity_rows=entity_rows,
                full_feature_names=full_feature_names,
            )<|MERGE_RESOLUTION|>--- conflicted
+++ resolved
@@ -1,4 +1,5 @@
 import datetime
+import itertools
 import os
 import time
 import unittest
@@ -71,7 +72,7 @@
 
 @pytest.mark.integration
 @pytest.mark.universal_online_stores(only=["redis"])
-def test_entity_ttl_online_store(environment, universal_data_sources, fake_ingest_data):
+def test_entity_ttl_online_store(environment, universal_data_sources):
     if os.getenv("FEAST_IS_LOCAL_TEST", "False") == "True":
         return
     fs = environment.feature_store
@@ -84,8 +85,19 @@
     # Register Feature View and Entity
     fs.apply([driver_hourly_stats, driver_entity])
 
+    # fake data to ingest into Online Store
+    data = {
+        "driver_id": [1],
+        "conv_rate": [0.5],
+        "acc_rate": [0.6],
+        "avg_daily_trips": [4],
+        "event_timestamp": [pd.Timestamp(datetime.datetime.utcnow()).round("ms")],
+        "created": [pd.Timestamp(datetime.datetime.utcnow()).round("ms")],
+    }
+    df_ingest = pd.DataFrame(data)
+
     # directly ingest data into the Online Store
-    fs.write_to_online_store("driver_stats", fake_ingest_data)
+    fs.write_to_online_store("driver_stats", df_ingest)
 
     # assert the right data is in the Online Store
     df = fs.get_online_features(
@@ -462,10 +474,7 @@
         1646263600
     )
 
-<<<<<<< HEAD
-=======
-
->>>>>>> e0658831
+
 @pytest.mark.integration
 @pytest.mark.universal_online_stores(only=["redis"])
 def test_online_store_cleanup(environment, universal_data_sources):
