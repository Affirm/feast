# Copyright 2021 The Feast Authors
#
# Licensed under the Apache License, Version 2.0 (the "License");
# you may not use this file except in compliance with the License.
# You may obtain a copy of the License at
#
#     https://www.apache.org/licenses/LICENSE-2.0
#
# Unless required by applicable law or agreed to in writing, software
# distributed under the License is distributed on an "AS IS" BASIS,
# WITHOUT WARRANTIES OR CONDITIONS OF ANY KIND, either express or implied.
# See the License for the specific language governing permissions and
# limitations under the License.
import logging
import multiprocessing
import os
import random
from datetime import datetime, timedelta
from multiprocessing import Process
from sys import platform
from typing import Any, Dict, List, Tuple

import pandas as pd
import pytest
from _pytest.nodes import Item

os.environ["FEAST_USAGE"] = "False"
os.environ["IS_TEST"] = "True"
from feast.feature_store import FeatureStore  # noqa: E402
from feast.wait import wait_retry_backoff  # noqa: E402
from tests.data.data_creator import create_basic_driver_dataset  # noqa: E402
from tests.integration.feature_repos.integration_test_repo_config import (  # noqa: E402
    IntegrationTestRepoConfig,
)
from tests.integration.feature_repos.repo_configuration import (  # noqa: E402
    AVAILABLE_OFFLINE_STORES,
    AVAILABLE_ONLINE_STORES,
    OFFLINE_STORE_TO_PROVIDER_CONFIG,
    Environment,
    TestData,
    construct_test_environment,
    construct_universal_feature_views,
    construct_universal_test_data,
)
from tests.integration.feature_repos.universal.data_sources.file import (  # noqa: E402
    FileDataSourceCreator,
)
from tests.integration.feature_repos.universal.entities import (  # noqa: E402
    customer,
    driver,
    location,
)
from tests.utils.http_server import check_port_open, free_port  # noqa: E402

logger = logging.getLogger(__name__)

level = logging.INFO
logging.basicConfig(
    format="%(asctime)s %(name)s %(levelname)s: %(message)s",
    datefmt="%m/%d/%Y %I:%M:%S %p",
    level=level,
)
# Override the logging level for already created loggers (due to loggers being created at the import time)
# Note, that format & datefmt does not need to be set, because by default child loggers don't override them

# Also note, that mypy complains that logging.root doesn't have "manager" because of the way it's written.
# So we have to put a type ignore hint for mypy.
for logger_name in logging.root.manager.loggerDict:  # type: ignore
    if "feast" in logger_name:
        logger = logging.getLogger(logger_name)
        logger.setLevel(level)


def pytest_configure(config):
    if platform in ["darwin", "windows"]:
        multiprocessing.set_start_method("spawn")
    else:
        multiprocessing.set_start_method("fork")
    config.addinivalue_line(
        "markers", "integration: mark test that has external dependencies"
    )
    config.addinivalue_line("markers", "benchmark: mark benchmarking tests")
    config.addinivalue_line(
<<<<<<< HEAD
=======
        "markers",
        "universal_online_stores: mark tests that can be run against different online stores",
    )
    config.addinivalue_line(
>>>>>>> e0658831
        "markers",
        "universal_offline_stores: mark tests that can be run against different offline stores",
    )


def pytest_addoption(parser):
    parser.addoption(
        "--integration",
        action="store_true",
        default=False,
        help="Run tests with external dependencies",
    )
    parser.addoption(
        "--benchmark",
        action="store_true",
        default=False,
        help="Run benchmark tests",
    )
<<<<<<< HEAD
=======

>>>>>>> e0658831

def pytest_collection_modifyitems(config, items: List[Item]):
    should_run_integration = config.getoption("--integration") is True
    should_run_benchmark = config.getoption("--benchmark") is True

    integration_tests = [t for t in items if "integration" in t.keywords]
    if not should_run_integration:
        for t in integration_tests:
            items.remove(t)
    else:
        items.clear()
        for t in integration_tests:
            items.append(t)

    benchmark_tests = [t for t in items if "benchmark" in t.keywords]
    if not should_run_benchmark:
        for t in benchmark_tests:
            items.remove(t)
    else:
        items.clear()
        for t in benchmark_tests:
            items.append(t)


@pytest.fixture
def simple_dataset_1() -> pd.DataFrame:
    now = datetime.utcnow()
    ts = pd.Timestamp(now).round("ms")
    data = {
        "id_join_key": [1, 2, 1, 3, 3],
        "float_col": [0.1, 0.2, 0.3, 4, 5],
        "int64_col": [1, 2, 3, 4, 5],
        "string_col": ["a", "b", "c", "d", "e"],
        "ts_1": [
            ts,
            ts - timedelta(hours=4),
            ts - timedelta(hours=3),
            ts - timedelta(hours=2),
            ts - timedelta(hours=1),
        ],
    }
    return pd.DataFrame.from_dict(data)


@pytest.fixture
def simple_dataset_2() -> pd.DataFrame:
    now = datetime.utcnow()
    ts = pd.Timestamp(now).round("ms")
    data = {
        "id_join_key": ["a", "b", "c", "d", "e"],
        "float_col": [0.1, 0.2, 0.3, 4, 5],
        "int64_col": [1, 2, 3, 4, 5],
        "string_col": ["a", "b", "c", "d", "e"],
        "ts_1": [
            ts,
            ts - timedelta(hours=4),
            ts - timedelta(hours=3),
            ts - timedelta(hours=2),
            ts - timedelta(hours=1),
        ],
    }
    return pd.DataFrame.from_dict(data)


def start_test_local_server(repo_path: str, port: int):
    fs = FeatureStore(repo_path)
    fs.serve("localhost", port, no_access_log=True)


@pytest.fixture
def environment(request, worker_id):
    e = construct_test_environment(
        request.param, worker_id=worker_id, fixture_request=request
    )

    yield e

    e.feature_store.teardown()
    e.data_source_creator.teardown()
    if e.online_store_creator:
        e.online_store_creator.teardown()


_config_cache = {}


def pytest_generate_tests(metafunc: pytest.Metafunc):
    """
    This function receives each test function (wrapped in Metafunc)
    at the collection stage (before tests started).
    Here we can access all fixture requests made by the test as well as its markers.
    That allows us to dynamically parametrize the test based on markers and fixtures
    by calling metafunc.parametrize(...).

    See more examples at https://docs.pytest.org/en/6.2.x/example/parametrize.html#paramexamples

    We also utilize indirect parametrization here. Since `environment` is a fixture,
    when we call metafunc.parametrize("environment", ..., indirect=True) we actually
    parametrizing this "environment" fixture and not the test itself.
    Moreover, by utilizing `_config_cache` we are able to share `environment` fixture between different tests.
    In order for pytest to group tests together (and share environment fixture)
    parameter should point to the same Python object (hence, we use _config_cache dict to store those objects).
    """
    if "environment" in metafunc.fixturenames:
        markers = {m.name: m for m in metafunc.definition.own_markers}
        offline_stores = None
        if "universal_offline_stores" in markers:
            # Offline stores can be explicitly requested
            if "only" in markers["universal_offline_stores"].kwargs:
                offline_stores = [
                    OFFLINE_STORE_TO_PROVIDER_CONFIG.get(store_name)
                    for store_name in markers["universal_offline_stores"].kwargs["only"]
                    if store_name in OFFLINE_STORE_TO_PROVIDER_CONFIG
                ]
            else:
                offline_stores = AVAILABLE_OFFLINE_STORES
        else:
            # default offline store for testing online store dimension
            offline_stores = [("local", FileDataSourceCreator)]

        online_stores = None
        if "universal_online_stores" in markers:
            # Online stores can be explicitly requested
            if "only" in markers["universal_online_stores"].kwargs:
                online_stores = [
                    AVAILABLE_ONLINE_STORES.get(store_name)
                    for store_name in markers["universal_online_stores"].kwargs["only"]
                    if store_name in AVAILABLE_ONLINE_STORES
                ]
            else:
                online_stores = AVAILABLE_ONLINE_STORES.values()

        if online_stores is None:
            # No online stores requested -> setting the default or first available
            online_stores = [
                AVAILABLE_ONLINE_STORES.get(
                    "redis",
                    AVAILABLE_ONLINE_STORES.get(
                        "sqlite", next(iter(AVAILABLE_ONLINE_STORES.values()))
                    ),
                )
            ]

        extra_dimensions: List[Dict[str, Any]] = [{}]

        if "python_server" in metafunc.fixturenames:
            extra_dimensions.extend(
                [
                    {"python_feature_server": True},
                    {"python_feature_server": True, "provider": "aws"},
                ]
            )

        configs = []
        if offline_stores:
            for provider, offline_store_creator in offline_stores:
                for online_store, online_store_creator in online_stores:
                    for dim in extra_dimensions:
                        config = {
                            "provider": provider,
                            "offline_store_creator": offline_store_creator,
                            "online_store": online_store,
                            "online_store_creator": online_store_creator,
                            **dim,
                        }

                        # aws lambda works only with dynamo
                        if (
                            config.get("python_feature_server")
                            and config.get("provider") == "aws"
                            and (
                                not isinstance(online_store, dict)
                                or online_store["type"] != "dynamodb"
                            )
                        ):
                            continue

                        c = IntegrationTestRepoConfig(**config)

                        if c not in _config_cache:
                            _config_cache[c] = c

                        configs.append(_config_cache[c])
        else:
            # No offline stores requested -> setting the default or first available
            offline_stores = [("local", FileDataSourceCreator)]

        metafunc.parametrize(
            "environment", configs, indirect=True, ids=[str(c) for c in configs]
        )


@pytest.fixture
def feature_server_endpoint(environment):
    if (
        not environment.python_feature_server
        or environment.test_repo_config.provider != "local"
    ):
        yield environment.feature_store.get_feature_server_endpoint()
        return

    port = free_port()

    proc = Process(
        target=start_test_local_server,
        args=(environment.feature_store.repo_path, port),
    )
    if (
        environment.python_feature_server
        and environment.test_repo_config.provider == "local"
    ):
        proc.start()
        # Wait for server to start
        wait_retry_backoff(
            lambda: (None, check_port_open("localhost", port)),
            timeout_secs=10,
        )

    yield f"http://localhost:{port}"

    if proc.is_alive():
        proc.kill()

        # wait server to free the port
        wait_retry_backoff(
            lambda: (
                None,
                not check_port_open("localhost", environment.get_local_server_port()),
            ),
            timeout_secs=30,
        )


@pytest.fixture
def universal_data_sources(environment) -> TestData:
    return construct_universal_test_data(environment)


@pytest.fixture
def e2e_data_sources(environment: Environment):
    df = create_basic_driver_dataset()
    data_source = environment.data_source_creator.create_data_source(
        df,
        environment.feature_store.project,
        field_mapping={"ts_1": "ts"},
    )

    return df, data_source


@pytest.fixture
def feature_store_for_online_retrieval(
    environment, universal_data_sources
) -> Tuple[FeatureStore, List[str], List[Dict[str, int]]]:
    """
    Returns a feature store that is ready for online retrieval, along with entity rows and feature
    refs that can be used to query for online features.
    """
    fs = environment.feature_store
    entities, datasets, data_sources = universal_data_sources
    feature_views = construct_universal_feature_views(data_sources)

    feast_objects = []
    feast_objects.extend(feature_views.values())
    feast_objects.extend([driver(), customer(), location()])
    fs.apply(feast_objects)
    fs.materialize(environment.start_date, environment.end_date)

    sample_drivers = random.sample(entities.driver_vals, 10)
    sample_customers = random.sample(entities.customer_vals, 10)

    entity_rows = [
        {"driver_id": d, "customer_id": c, "val_to_add": 50}
        for (d, c) in zip(sample_drivers, sample_customers)
    ]

    feature_refs = [
        "driver_stats:conv_rate",
        "driver_stats:avg_daily_trips",
        "customer_profile:current_balance",
        "customer_profile:avg_passenger_count",
        "customer_profile:lifetime_trip_count",
        "conv_rate_plus_100:conv_rate_plus_100",
        "conv_rate_plus_100:conv_rate_plus_val_to_add",
        "global_stats:num_rides",
        "global_stats:avg_ride_length",
    ]

    return fs, feature_refs, entity_rows


@pytest.fixture
def fake_ingest_data():
    """Fake data to ingest into the feature store"""
    data = {
        "driver_id": [1],
        "conv_rate": [0.5],
        "acc_rate": [0.6],
        "avg_daily_trips": [4],
        "event_timestamp": [pd.Timestamp(datetime.utcnow()).round("ms")],
        "created": [pd.Timestamp(datetime.utcnow()).round("ms")],
    }
    return pd.DataFrame(data)<|MERGE_RESOLUTION|>--- conflicted
+++ resolved
@@ -81,13 +81,10 @@
     )
     config.addinivalue_line("markers", "benchmark: mark benchmarking tests")
     config.addinivalue_line(
-<<<<<<< HEAD
-=======
         "markers",
         "universal_online_stores: mark tests that can be run against different online stores",
     )
     config.addinivalue_line(
->>>>>>> e0658831
         "markers",
         "universal_offline_stores: mark tests that can be run against different offline stores",
     )
@@ -106,10 +103,7 @@
         default=False,
         help="Run benchmark tests",
     )
-<<<<<<< HEAD
-=======
-
->>>>>>> e0658831
+
 
 def pytest_collection_modifyitems(config, items: List[Item]):
     should_run_integration = config.getoption("--integration") is True
