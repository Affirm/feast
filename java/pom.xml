<!--
  ~ Copyright 2018 The Feast Authors
  ~
  ~ Licensed under the Apache License, Version 2.0 (the "License");
  ~ you may not use this file except in compliance with the License.
  ~ You may obtain a copy of the License at
  ~
  ~     https://www.apache.org/licenses/LICENSE-2.0
  ~
  ~ Unless required by applicable law or agreed to in writing, software
  ~ distributed under the License is distributed on an "AS IS" BASIS,
  ~ WITHOUT WARRANTIES OR CONDITIONS OF ANY KIND, either express or implied.
  ~ See the License for the specific language governing permissions and
  ~ limitations under the License.
  ~
  -->

<project>
    <modelVersion>4.0.0</modelVersion>

    <name>Feast</name>
    <description>Feature Store for Machine Learning</description>
    <url>${github.url}</url>

    <groupId>dev.feast</groupId>
    <artifactId>feast-parent</artifactId>
    <version>${revision}</version>
    <packaging>pom</packaging>

    <modules>
        <module>datatypes</module>
        <module>serving</module>
        <module>serving-client</module>
        <module>coverage</module>
    </modules>

    <properties>
<<<<<<< HEAD
        <revision>0.25.1</revision>
=======
        <revision>0.28.0</revision>
>>>>>>> 30f3d34b
        <github.url>https://github.com/feast-dev/feast</github.url>

        <project.build.sourceEncoding>UTF-8</project.build.sourceEncoding>
        <project.reporting.outputEncoding>UTF-8</project.reporting.outputEncoding>

        <grpc.version>1.30.2</grpc.version>
        <protoc.version>3.12.2</protoc.version>
        <protobuf.version>3.16.1</protobuf.version>
        <com.google.cloud.version>1.111.1</com.google.cloud.version>
        <io.prometheus.version>0.8.0</io.prometheus.version>
        <byte-buddy.version>1.9.10</byte-buddy.version>
        <hamcrest.version>1.3</hamcrest.version>
        <mockito.version>2.28.2</mockito.version>
        <!-- OpenCensus is used in grpc and Google's HTTP client libs in Cloud SDKs -->
        <opencensus.version>0.26.0</opencensus.version>
        <!-- Force log4j2 to 2.11+ to support objectMessageAsJsonObject -->
        <log4jVersion>2.17.1</log4jVersion>
        <joda.time.version>2.9.9</joda.time.version>
        <jakarta.validation.api.version>2.0.2</jakarta.validation.api.version>
        <lombok.version>1.18.24</lombok.version>
        <gson.fire.version>1.8.4</gson.fire.version>
        <gson.version>2.8.6</gson.version>
        <swagger.core.version>1.5.24</swagger.core.version>
        <okhttp.version>3.14.7</okhttp.version>
        <commons.lang3.version>3.10</commons.lang3.version>
        <jackson.version>2.12.6</jackson.version>
        <javax.xml.bind.version>2.3.1</javax.xml.bind.version>
        <javax.annotation.version>1.3.2</javax.annotation.version>
        <javax.validation.version>2.0.1.Final</javax.validation.version>
        <google.auth.library.oauth2.http.version>0.21.0</google.auth.library.oauth2.http.version>
        <auto.value.version>1.6.6</auto.value.version>
        <guava.version>30.1-jre</guava.version>

        <license.content><![CDATA[
/*
 * SPDX-License-Identifier: Apache-2.0
 * Copyright 2018-$YEAR The Feast Authors
 *
 * Licensed under the Apache License, Version 2.0 (the "License");
 * you may not use this file except in compliance with the License.
 * You may obtain a copy of the License at
 *
 *     https://www.apache.org/licenses/LICENSE-2.0
 *
 * Unless required by applicable law or agreed to in writing, software
 * distributed under the License is distributed on an "AS IS" BASIS,
 * WITHOUT WARRANTIES OR CONDITIONS OF ANY KIND, either express or implied.
 * See the License for the specific language governing permissions and
 * limitations under the License.
 */
]]>
        </license.content>
        <!--suppress UnresolvedMavenProperty -->
        <parent.basedir>${maven.multiModuleProjectDirectory}</parent.basedir>

        <skipUTs>false</skipUTs>
        <skipITs>false</skipITs>
        <feast.auth.providers.http.client.package.name>feast.common.auth.providers.http.client</feast.auth.providers.http.client.package.name>
    </properties>

    <organization>
        <name>Tecton</name>
        <url>https://www.tecton.ai</url>
    </organization>

    <developers>
        <developer>
            <name>Feast Authors</name>
            <url>${github.url}</url>
            <organization>Tecton</organization>
            <organizationUrl>https://www.tecton.ai</organizationUrl>
        </developer>
    </developers>

    <licenses>
        <license>
            <name>Apache License, Version 2.0</name>
            <url>https://www.apache.org/licenses/LICENSE-2.0.txt</url>
            <distribution>repo</distribution>
        </license>
    </licenses>

    <scm>
        <url>${github.url}</url>
        <connection>scm:git:${github.url}.git</connection>
        <developerConnection>scm:git:git@github.com:feast-dev/feast.git</developerConnection>
        <tag>HEAD</tag>
    </scm>

    <issueManagement>
        <system>GitHub Issues</system>
        <url>${github.url}/issues</url>
    </issueManagement>

    <!-- Release Java library on Sonatype https://central.sonatype.org/pages/apache-maven.html -->
    <distributionManagement>
        <snapshotRepository>
            <id>ossrh</id>
            <url>https://oss.sonatype.org/content/repositories/snapshots</url>
        </snapshotRepository>
        <repository>
            <id>ossrh</id>
            <url>https://oss.sonatype.org/service/local/staging/deploy/maven2/</url>
        </repository>
    </distributionManagement>

    <dependencyManagement>
        <dependencies>
            <dependency>
                <groupId>org.apache.logging.log4j</groupId>
                <artifactId>log4j-slf4j-impl</artifactId>
                <version>${log4jVersion}</version>
            </dependency>
            <dependency>
                <groupId>org.slf4j</groupId>
                <artifactId>slf4j-api</artifactId>
                <version>1.7.30</version>
            </dependency>

            <dependency>
                <groupId>javax.xml.bind</groupId>
                <artifactId>jaxb-api</artifactId>
                <version>${javax.xml.bind.version}</version>
            </dependency>
            <dependency>
                <groupId>javax.annotation</groupId>
                <artifactId>javax.annotation-api</artifactId>
                <version>${javax.annotation.version}</version>
            </dependency>
            <dependency>
                <groupId>javax.validation</groupId>
                <artifactId>validation-api</artifactId>
                <version>${javax.validation.version}</version>
            </dependency>

            <dependency>
                <groupId>org.junit.platform</groupId>
                <artifactId>junit-platform-engine</artifactId>
                <version>1.8.2</version>
                <scope>test</scope>
            </dependency>
            <dependency>
                <groupId>org.junit.platform</groupId>
                <artifactId>junit-platform-commons</artifactId>
                <version>1.8.2</version>
                <scope>test</scope>
            </dependency>
        </dependencies>
    </dependencyManagement>

    <build>
        <extensions>
            <extension>
                <groupId>kr.motd.maven</groupId>
                <artifactId>os-maven-plugin</artifactId>
                <version>1.6.2</version>
            </extension>
        </extensions>

        <plugins>
            <plugin>
                <groupId>org.apache.maven.plugins</groupId>
                <artifactId>maven-source-plugin</artifactId>
                <version>3.2.1</version>
                <executions>
                    <execution>
                        <id>attach-sources</id>
                        <goals>
                            <goal>jar-no-fork</goal>
                        </goals>
                    </execution>
                </executions>
            </plugin>
            <plugin>
                <groupId>org.apache.maven.plugins</groupId>
                <artifactId>maven-javadoc-plugin</artifactId>
                <executions>
                    <execution>
                        <id>attach-javadocs</id>
                        <goals>
                            <goal>jar</goal>
                        </goals>
                    </execution>
                </executions>
                <configuration>
                    <excludePackageNames>io.grpc.*:org.tensorflow.*</excludePackageNames>
                </configuration>
            </plugin>
            <plugin>
                <groupId>com.diffplug.spotless</groupId>
                <artifactId>spotless-maven-plugin</artifactId>
                <version>1.26.1</version>
                <configuration>
                    <java>
                        <licenseHeader>
                          <content>${license.content}</content>
                        </licenseHeader>
                        <googleJavaFormat>
                            <version>1.7</version>
                            <style>GOOGLE</style>
                        </googleJavaFormat>
                        <excludes>
                            <exclude>src/main/java/**/BatchLoadsWithResult.java</exclude>
                        </excludes>
                        <removeUnusedImports />
                    </java>
                    <scala>
                        <licenseHeader>
                            <content>${license.content}</content>
                        </licenseHeader>
                    </scala>
                </configuration>
                <executions>
                  <!-- Move check to fail faster, but after compilation. Default is verify phase -->
                  <execution>
                      <id>spotless-check</id>
                      <phase>process-test-classes</phase>
                      <goals>
                          <goal>check</goal>
                      </goals>
                  </execution>
              </executions>
            </plugin>
            <plugin>
                <groupId>org.apache.maven.plugins</groupId>
                <artifactId>maven-compiler-plugin</artifactId>
                <configuration>
                    <source>11</source>
                    <target>11</target>
                    <release>11</release>
                    <annotationProcessorPaths>
                        <path>
                            <groupId>com.google.auto.value</groupId>
                            <artifactId>auto-value</artifactId>
                            <version>${auto.value.version}</version>
                        </path>
                        <path>
                            <groupId>org.projectlombok</groupId>
                            <artifactId>lombok</artifactId>
                            <version>${lombok.version}</version>
                        </path>
                    </annotationProcessorPaths>
                </configuration>
            </plugin>
            <plugin>
                <groupId>org.apache.maven.plugins</groupId>
                <artifactId>maven-enforcer-plugin</artifactId>
                <version>3.0.0-M2</version>
                <dependencies>
                    <dependency>
                        <groupId>org.codehaus.mojo</groupId>
                        <artifactId>extra-enforcer-rules</artifactId>
                        <version>1.2</version>
                    </dependency>
                </dependencies>
                <executions>
                    <execution>
                        <id>valid-build-environment</id>
                        <goals>
                            <goal>enforce</goal>
                        </goals>
                        <configuration>
                            <rules>
                                <requireMavenVersion>
                                    <version>[3.6,4.0)</version>
                                </requireMavenVersion>
                                <requireJavaVersion>
                                    <version>[11.0,)</version>
                                </requireJavaVersion>
                                <reactorModuleConvergence />
                            </rules>
                        </configuration>
                    </execution>
                    <execution>
                        <id>consistent-dependency-versions</id>
                        <goals>
                            <goal>enforce</goal>
                        </goals>
                        <configuration>
                            <rules>
                                <banDuplicatePomDependencyVersions />
                            </rules>
                        </configuration>
                    </execution>
                    <execution>
                        <id>no-snapshot-deps-at-release</id>
                        <goals>
                            <goal>enforce</goal>
                        </goals>
                        <configuration>
                            <rules>
                                <requireReleaseDeps>
                                    <onlyWhenRelease>true</onlyWhenRelease>
                                </requireReleaseDeps>
                            </rules>
                        </configuration>
                    </execution>
                </executions>
            </plugin>
            <plugin>
                <groupId>org.apache.maven.plugins</groupId>
                <artifactId>maven-surefire-plugin</artifactId>
                <version>3.0.0-M5</version>
                <configuration>
                    <argLine>@{argLine} -Xms2048m -Xmx2048m -Djdk.net.URLClassPath.disableClassPathURLCheck=true</argLine>
                    <skipTests>${skipUTs}</skipTests>
                </configuration>
                <dependencies>
                    <dependency>
                        <groupId>org.junit.vintage</groupId>
                        <artifactId>junit-vintage-engine</artifactId>
                        <version>5.6.3</version>
                    </dependency>
                </dependencies>
            </plugin>
            <plugin>
                <artifactId>maven-failsafe-plugin</artifactId>
                <version>3.0.0-M5</version>
                <dependencies>
                    <dependency>
                        <groupId>org.junit.jupiter</groupId>
                        <artifactId>junit-jupiter-engine</artifactId>
                        <version>5.6.2</version>
                    </dependency>
                </dependencies>
                <executions>
                    <execution>
                        <id>integration-tests</id>
                        <goals>
                            <goal>integration-test</goal>
                            <goal>verify</goal>
                        </goals>
                    </execution>
                </executions>
                <configuration>
                    <classpathDependencyExcludes>
                        <classpathDependencyExcludes>${project.groupId}:${project.artifactId}</classpathDependencyExcludes>
                    </classpathDependencyExcludes>
                    <additionalClasspathElements>
                        <additionalClasspathElement>${project.build.outputDirectory}</additionalClasspathElement>
                    </additionalClasspathElements>
                </configuration>
            </plugin>
            <!-- nexus-staging-maven-plugin configures Maven to deploy to OSSRH Nexus Repository Manager -->
            <plugin>
                <groupId>org.sonatype.plugins</groupId>
                <artifactId>nexus-staging-maven-plugin</artifactId>
                <version>1.6.8</version>
                <extensions>true</extensions>
                <configuration>
                    <serverId>ossrh</serverId>
                    <nexusUrl>https://oss.sonatype.org/</nexusUrl>
                    <!-- autoReleaseAfterClose is true as the release should be automated via continuous integration -->
                    <autoReleaseAfterClose>true</autoReleaseAfterClose>
                    <skipNexusStagingDeployMojo>true</skipNexusStagingDeployMojo>
                </configuration>
            </plugin>
            <!--
            flatten-maven-plugin is used to flatten the generated POM during deployment. This is
            required when releasing a project with a parent dependency where the version
            is using ${revision} variable. This plugin will resolve and flatten the relationship.
            https://www.mojohaus.org/flatten-maven-plugin/index.html
            -->
            <plugin>
                <groupId>org.codehaus.mojo</groupId>
                <artifactId>flatten-maven-plugin</artifactId>
                <version>1.1.0</version>
                <configuration>
                    <flattenMode>oss</flattenMode>
                </configuration>
                <executions>
                    <execution>
                        <id>flatten</id>
                        <phase>process-resources</phase>
                        <goals>
                            <goal>flatten</goal>
                        </goals>
                    </execution>
                    <execution>
                        <id>flatten.clean</id>
                        <phase>clean</phase>
                        <goals>
                            <goal>clean</goal>
                        </goals>
                    </execution>
                </executions>
            </plugin>
            <!-- maven-gpg-plugin is used to sign Maven components. This is required when releasing libraries to Maven Central -->
            <plugin>
                <groupId>org.apache.maven.plugins</groupId>
                <artifactId>maven-gpg-plugin</artifactId>
                <version>1.6</version>
                <executions>
                    <execution>
                        <id>sign-artifacts</id>
                        <phase>verify</phase>
                        <goals>
                            <goal>sign</goal>
                        </goals>
                        <!--
                        This configuration helps with performing GPG operations non-interactively.
                        For example when releasing via continuous integration.
                        It is assumed that the GPG command used is version 2.x.
                        -->
                        <configuration>
                            <gpgArguments>
                                <arg>--pinentry-mode</arg>
                                <arg>loopback</arg>
                            </gpgArguments>
                            <!-- Setting to allow retrieval of GPG passphrase from ~/.m2/settings.xml, refer to https://maven.apache.org/plugins/maven-gpg-plugin/usage.html -->
                            <!--suppress MavenModelInspection -->
                            <passphrase>${gpg.passphrase}</passphrase>
                        </configuration>
                    </execution>
                </executions>
            </plugin>
        </plugins>

        <pluginManagement>
            <plugins>
                <plugin>
                    <groupId>io.fabric8</groupId>
                    <artifactId>docker-maven-plugin</artifactId>
                    <version>0.20.1</version>
                </plugin>
                <plugin>
                    <groupId>org.apache.maven.plugins</groupId>
                    <artifactId>maven-compiler-plugin</artifactId>
                    <version>3.8.1</version>
                    <configuration>
                        <compilerArgs>
                            <arg>-Xlint:all</arg>
                        </compilerArgs>
                    </configuration>
                </plugin>
                <plugin>
                    <groupId>org.apache.maven.plugins</groupId>
                    <artifactId>maven-dependency-plugin</artifactId>
                    <version>3.1.1</version>
                    <dependencies>
                        <!-- Awaiting release with Java 11 class file support
                             https://issues.apache.org/jira/browse/MDEP-613 -->
                        <dependency>
                            <groupId>org.apache.maven.shared</groupId>
                            <artifactId>maven-dependency-analyzer</artifactId>
                            <version>1.11.1</version>
                        </dependency>
                    </dependencies>
                </plugin>
                <plugin>
                    <groupId>org.apache.maven.plugins</groupId>
                    <artifactId>maven-javadoc-plugin</artifactId>
                    <version>3.1.1</version>
                    <configuration>
                        <doclint>all</doclint>
                    </configuration>
                </plugin>
                <plugin>
                    <groupId>org.codehaus.mojo</groupId>
                    <artifactId>exec-maven-plugin</artifactId>
                    <version>1.6.0</version>
                    <configuration>
                        <cleanupDaemonThreads>false</cleanupDaemonThreads>
                    </configuration>
                </plugin>
                <plugin>
                    <groupId>org.jacoco</groupId>
                    <artifactId>jacoco-maven-plugin</artifactId>
                    <version>0.8.5</version>
                    <executions>
                        <execution>
                            <goals>
                                <goal>prepare-agent</goal>
                            </goals>
                        </execution>
                    </executions>
                </plugin>
                <plugin>
                    <groupId>org.xolstice.maven.plugins</groupId>
                    <artifactId>protobuf-maven-plugin</artifactId>
                    <version>0.6.1</version>
                </plugin>
            </plugins>
        </pluginManagement>
    </build>
</project><|MERGE_RESOLUTION|>--- conflicted
+++ resolved
@@ -35,11 +35,7 @@
     </modules>
 
     <properties>
-<<<<<<< HEAD
-        <revision>0.25.1</revision>
-=======
         <revision>0.28.0</revision>
->>>>>>> 30f3d34b
         <github.url>https://github.com/feast-dev/feast</github.url>
 
         <project.build.sourceEncoding>UTF-8</project.build.sourceEncoding>
