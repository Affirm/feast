--- conflicted
+++ resolved
@@ -75,12 +75,7 @@
     "typeguard",
     "fastapi>=0.68.0,<1",
     "uvicorn[standard]>=0.14.0,<1",
-<<<<<<< HEAD
-    "tensorflow-metadata>=1.0.0,<2.0.0",
-    "dask>=2021.*,<2022.02.0",
-=======
     "dask>=2021.*",
->>>>>>> 30f3d34b
     "bowler",  # Needed for automatic repo upgrades
 ]
 
