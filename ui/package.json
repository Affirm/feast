--- conflicted
+++ resolved
@@ -1,10 +1,6 @@
 {
   "name": "@feast-dev/feast-ui",
-<<<<<<< HEAD
-  "version": "0.25.1",
-=======
   "version": "0.26.0",
->>>>>>> 69e4a7d1
   "private": false,
   "files": [
     "dist"
