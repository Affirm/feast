# Default values for feast.
# This is a YAML-formatted file.
# Declare variables to be passed into your templates.

replicaCount: 1

image:
  # image.repository -- Docker image for Feature Server repository
  repository: feastdev/feature-server
  pullPolicy: IfNotPresent
  # image.tag -- The Docker image tag (can be overwritten if custom feature server deps are needed for on demand transforms)
<<<<<<< HEAD
  tag: 0.25.1
=======
  tag: 0.26.0
>>>>>>> 69e4a7d1

imagePullSecrets: []
nameOverride: ""
fullnameOverride: ""

# feature_store_yaml_base64 -- [required] a base64 encoded version of feature_store.yaml
feature_store_yaml_base64: ""

podAnnotations: {}

podSecurityContext: {}
  # fsGroup: 2000

securityContext: {}
  # capabilities:
  #   drop:
  #   - ALL
  # readOnlyRootFilesystem: true
  # runAsNonRoot: true
  # runAsUser: 1000

service:
  type: ClusterIP
  port: 80

resources: {}
  # We usually recommend not to specify default resources and to leave this as a conscious
  # choice for the user. This also increases chances charts run on environments with little
  # resources, such as Minikube. If you do want to specify resources, uncomment the following
  # lines, adjust them as necessary, and remove the curly braces after 'resources:'.
  # limits:
  #   cpu: 100m
  #   memory: 128Mi
  # requests:
  #   cpu: 100m
  #   memory: 128Mi

nodeSelector: {}

tolerations: []

affinity: {}

livenessProbe:
  initialDelaySeconds: 30
  periodSeconds: 30

readinessProbe:
  initialDelaySeconds: 20
  periodSeconds: 10<|MERGE_RESOLUTION|>--- conflicted
+++ resolved
@@ -9,11 +9,7 @@
   repository: feastdev/feature-server
   pullPolicy: IfNotPresent
   # image.tag -- The Docker image tag (can be overwritten if custom feature server deps are needed for on demand transforms)
-<<<<<<< HEAD
-  tag: 0.25.1
-=======
   tag: 0.26.0
->>>>>>> 69e4a7d1
 
 imagePullSecrets: []
 nameOverride: ""
